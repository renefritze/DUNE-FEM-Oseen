--- conflicted
+++ resolved
@@ -677,45 +677,6 @@
 							velocityBaseFunctionSetElement.evaluate( j, x, v_j );
 							VelocityRangeType beta_eval;
 							beta_.localFunction( entity ).evaluate( x, beta_eval );
-<<<<<<< HEAD
-
-							VelocityJacobianRangeType v_i_jacobian;
-							velocityBaseFunctionSetElement.jacobian( i, x, v_i_jacobian );
-							VelocityJacobianRangeType beta_jacobian;
-							const typename DiscreteVelocityFunctionType::LocalFunctionType& beta_lf =
-									beta_.localFunction( entity );
-							beta_lf.jacobian( x, beta_jacobian );
-
-
-							VelocityRangeType divergence_of_beta_v_i_tensor_beta;
-//							for ( size_t l = 0; l < beta_eval.dim(); ++l ) {
-//								double row_result = 0;
-//								for ( size_t m = 0; m < beta_eval.dim(); ++m ) {
-//									row_result += beta_jacobian[l][m] * v_i[l] + v_i_jacobian[l][m] * beta_eval[l];
-//								}
-//								divergence_of_beta_v_i_tensor_beta[l] = row_result;
-//							}
-							divergence_of_beta_v_i_tensor_beta[0] = beta_eval[0] * v_i_jacobian[0][0]
-							        + v_i[0] * beta_jacobian[0][0]
-							        + beta_eval[0] * v_i_jacobian[1][1]
-							        + v_i[1] * beta_jacobian[0][1];
-							divergence_of_beta_v_i_tensor_beta[1] = beta_eval[1] * v_i_jacobian[0][0]
-							        + v_i[0] * beta_jacobian[1][0]
-							        + beta_eval[1] * v_i_jacobian[1][1]
-							        + v_i[1] * beta_jacobian[1][1];
-
-
-							for ( size_t l = 0; l < beta_eval.dim(); ++l ) {
-								assert( !isnan(divergence_of_beta_v_i_tensor_beta[l]) );
-							}
-
-							const double u_h_times_divergence_of_beta_v_i_tensor_beta =
-									v_j * divergence_of_beta_v_i_tensor_beta;
-							O_i_j -= elementVolume
-								* integrationWeight
-								* convection_scaling
-								* u_h_times_divergence_of_beta_v_i_tensor_beta;
-=======
 
 							VelocityJacobianRangeType v_i_jacobian;
 							velocityBaseFunctionSetElement.jacobian( i, x, v_i_jacobian );
@@ -764,7 +725,6 @@
 									* convection_scaling
 									* u_h_times_divergence_of_beta_v_j_tensor_beta;
 //										* ret;
->>>>>>> 2df21b9a
 
 						}
 						if ( fabs( O_i_j ) < eps ) {
@@ -772,10 +732,6 @@
 						}
 						else {
 							// add to matrix
-<<<<<<< HEAD
-=======
-//							std::cerr << boost::format( "O volume value on entity %d: %e\n") % entityNR % O_i_j;
->>>>>>> 2df21b9a
 							localOmatrixElement.add( i, j, O_i_j );
 //							double diff = O_i_j- O_i_j_d;
 //							std::cout << boost::format( "DIFF %e\n") % diff;
@@ -1240,12 +1196,8 @@
 							//           += \int_{ // O's neighbour surface integral
 							//                                                                                                         // see also "O's boundary integral" below
 
-<<<<<<< HEAD
-							for ( int j = 0; j < numVelocityBaseFunctionsElement; ++j ) {
-=======
 							for ( int j = 0; (j < numVelocityBaseFunctionsElement ) && do_oseen_discretization_; ++j ) {
 								// compute O's element surface integral
->>>>>>> 2df21b9a
 								for ( int i = 0; i < numVelocityBaseFunctionsElement; ++i ) {
 									double O_i_j = 0.0;
 									// sum over all quadrature points
@@ -1269,18 +1221,6 @@
 										VelocityRangeType beta_eval;
 										beta_.localFunction(entity).evaluate( xInside, beta_eval );
 										const double beta_times_normal = beta_eval * outerNormal;
-<<<<<<< HEAD
-
-										VelocityRangeType flux_value;
-										flux_value = v_i;
-										const double flux_times_v_j = flux_value * v_j;
-										const double ret = beta_times_normal * flux_times_v_j;
-										if ( beta_times_normal > 0 )
-											O_i_j += elementVolume
-													* integrationWeight
-													* convection_scaling
-													* ret;
-=======
 										//calc u^c_h \tensor beta * v \tensor n (self part), the flux value
 										double c_s = (beta_times_normal) * 0.5;
 										VelocityRangeType u_h = v_i;
@@ -1299,7 +1239,6 @@
 												* integrationWeight
 												* convection_scaling
 												* ret;
->>>>>>> 2df21b9a
 									} // done sum over all quadrature points
 									// if small, should be zero
 									if ( fabs( O_i_j ) < eps ) {
@@ -1307,10 +1246,7 @@
 									}
 									else {
 										// add to matrix
-<<<<<<< HEAD
-=======
 //										std::cerr<< boost::format( "O face value (el) on entity %d: %e\n") % entityNR % O_i_j;
->>>>>>> 2df21b9a
 										localOmatrixElement.add( i, j, O_i_j );
 									}
 								} // done computing Y's element surface integral
@@ -1332,25 +1268,6 @@
 										const VelocityRangeType outerNormal = intersection.unitOuterNormal( xLocal );
 
 										VelocityRangeType v_i( 0.0 );
-<<<<<<< HEAD
-										velocityBaseFunctionSetNeighbour.evaluate( i, xInside, v_i );
-
-										VelocityRangeType beta_eval;
-										beta_.localFunction(entity).evaluate( xOutside, beta_eval );
-										const double beta_times_normal =  ( beta_eval * outerNormal );
-										VelocityRangeType v_j( 0.0 );
-										velocityBaseFunctionSetElement.evaluate( j, xOutside, v_j );
-
-										VelocityRangeType flux_value;
-										flux_value = v_i;
-										const double flux_times_v_j = flux_value * v_j;
-										const double ret = beta_times_normal * flux_times_v_j;
-//										if ( beta_times_normal > 0 )
-//											O_i_j -=  elementVolume // -1 cause i need to take normal from the Element
-//													* integrationWeight
-//													* convection_scaling
-//													* ret;
-=======
 										VelocityRangeType v_j( 0.0 );
 										velocityBaseFunctionSetNeighbour.evaluate( i, xOutside, v_i );
 										velocityBaseFunctionSetElement.evaluate( j, xInside, v_j );
@@ -1376,7 +1293,6 @@
 												* integrationWeight
 												* convection_scaling
 												* ret;
->>>>>>> 2df21b9a
 									} // done sum over all quadrature points
 									// if small, should be zero
 									if ( fabs( O_i_j ) < eps ) {
@@ -1384,10 +1300,7 @@
 									}
 									else {
 										// add to matrix
-<<<<<<< HEAD
-=======
 //										std::cerr<< boost::format( "O face value (ne) on entity %d: %e\n") % entityNR % O_i_j;
->>>>>>> 2df21b9a
 										localOmatrixNeighbour.add( i, j, O_i_j );
 									}
 								} // done computing Y's neighbour surface integral
@@ -1792,8 +1705,6 @@
 										VelocityRangeType beta_eval;
 										beta_.localFunction(entity).evaluate( x, beta_eval );
 										const double beta_times_normal = beta_eval * outerNormal;
-<<<<<<< HEAD
-=======
 
 										double c_s;
 										if ( beta_times_normal < 0 ) {
@@ -1819,19 +1730,7 @@
 											* integrationWeight
 											* convection_scaling
 											* ret;
->>>>>>> 2df21b9a
-
-										VelocityRangeType flux_value(0);
-										if ( beta_times_normal >= 0 ) {//beta points 'outwards' so take value from this element
-											//the inverse case is handled in H2_O
-											flux_value = v_i;
-											const double flux_value_v_j = flux_value * v_j;
-											const double ret = beta_times_normal * flux_value_v_j;
-											O_i_j += elementVolume
-												* integrationWeight
-												* convection_scaling
-												* ret;
-										}
+
 									} // done sum over all quadrature points
 									// if small, should be zero
 									if ( fabs( O_i_j ) < eps ) {
@@ -1839,10 +1738,7 @@
 									}
 									else {
 										// add to matrix
-<<<<<<< HEAD
-=======
 //										std::cerr<< boost::format( "O face value (bnd) on entity %d: %e\n") % entityNR % O_i_j;
->>>>>>> 2df21b9a
 										localOmatrixElement.add( i, j, O_i_j );
 									}
 								}
@@ -1974,21 +1870,7 @@
 								VelocityRangeType beta_eval;
 								beta_.localFunction(entity).evaluate( x, beta_eval );
 								const double beta_times_normal = beta_eval * outerNormal;
-								VelocityRangeType flux_value;
-								if ( beta_times_normal < 0 ) {
-									//beta points 'inwards' so take value from g_D
-									//the inverse case is handled in O's boundary integral
-									flux_value = gD;
-									const double flux_times_v_j = flux_value * v_j;
-									H2_O_j -= elementVolume
-											* convection_scaling
-											* integrationWeight
-											* beta_times_normal
-											* flux_times_v_j;
-
-<<<<<<< HEAD
-								}
-=======
+
 								// u^c = 0.5 gD \otimes beta + Cs -gD \otimes n
 								VelocityJacobianRangeType gD_tensor_beta = dyadicProduct( gD, beta_eval );
 								gD_tensor_beta *= 0.5;
@@ -2004,7 +1886,6 @@
 
 								VelocityJacobianRangeType flux_value = gD_tensor_beta;
 								flux_value += jump;
->>>>>>> 2df21b9a
 
 								VelocityJacobianRangeType v_j_tensor_n = dyadicProduct( v_j,  outerNormal );
 								const double ret = Stuff::colonProduct( flux_value, v_j_tensor_n );
@@ -2017,10 +1898,6 @@
 									 H2_O_j = 0.0;
 							}
 							else {
-<<<<<<< HEAD
-								// add to rhs
-=======
->>>>>>> 2df21b9a
 								localH2_O_rhs[ j ] += H2_O_j;
 							}
 						}
@@ -2169,52 +2046,6 @@
             // do profiling
             profiler().StopTiming("Pass -- SOLVER");
 
-<<<<<<< HEAD
-			if ( rhs_datacontainer ) {
-				Zmatrix.apply( dest.discretePressure(), rhs_datacontainer->pressure_gradient );
-				rhs_datacontainer->pressure_gradient *= Parameters().getParam("pressure_gradient_scale", 1);
-
-				// \sigma = M^{-1} ( H_1 - Wu )
-				DiscreteSigmaFunctionType& sigma_tmp = rhs_datacontainer->velocity_gradient;//( "sigma_dummy", sigmaSpace_ );
-				Wmatrix.apply( dest.discreteVelocity(), sigma_tmp );
-				sigma_tmp *= -1;
-				sigma_tmp += H1rhs;
-				sigma_tmp *= 1/ MInversMatrix.matrix()(0,0) ; // == m^-1 * sigma_tmp
-				MInversMatrix.apply( sigma_tmp, rhs_datacontainer->velocity_gradient );
-//				rhs_datacontainer->velocity_gradient /= viscosity;
-
-				DiscreteVelocityFunctionType velocity_tmp1( "velocity_tmp1", dest.discreteVelocity().space() );
-				Xmatrix.apply( rhs_datacontainer->velocity_gradient, velocity_tmp1 );
-				Ymatrix.apply( dest.discreteVelocity(), rhs_datacontainer->velocity_laplace );
-				rhs_datacontainer->velocity_laplace += velocity_tmp1;
-				velocity_tmp1.assign( dest.discreteVelocity() );
-				velocity_tmp1 *= alpha;
-				rhs_datacontainer->velocity_laplace -= velocity_tmp1;
-				Stuff::printFunctionMinMax( std::cout, rhs_datacontainer->velocity_laplace );
-				const double laplace_scale = Parameters().getParam("laplace_scale", viscosity > 0 ? -1.0f/viscosity : 0);
-//				rhs_datacontainer->velocity_laplace *= laplace_scale;
-				Stuff::printFunctionMinMax( std::cout, rhs_datacontainer->velocity_laplace );
-				Logger().Dbg().Resume();
-				Logger().Dbg() << boost::format( "laplace_scale: %f\n") % laplace_scale;
-
-				rhs_datacontainer->convection.clear();
-				Omatrix.apply( dest.discreteVelocity(), rhs_datacontainer->convection );
-				rhs_datacontainer->convection += H2_O_rhs;
-
-				getConvection( beta_, rhs_datacontainer->velocity_gradient,rhs_datacontainer->convection );
-
-//				Stuff::LocalFunctionPrintFunctor<DiscreteVelocityFunctionType, std::ostream, VolumeQuadratureType>
-//				        printer ( rhs_datacontainer->convection, std::cout );
-//				Stuff::LocalFunctionPrintFunctor<DiscreteSigmaFunctionType, std::ostream, VolumeQuadratureType>
-//						printer ( rhs_datacontainer->velocity_gradient, std::cout );
-
-//				Stuff::GridWalk<DiscreteVelocityFunctionSpaceType> gw( velocitySpace_ );
-//				gw( printer );
-
-//				rhs_datacontainer->scale( std::sqrt(2) );
-			}
-=======
->>>>>>> 2df21b9a
 			if ( Parameters().getParam( "save_matrices", false ) ) {
 				Logging::MatlabLogStream& matlabLogStream = Logger().Matlab();
 				Stuff::printDiscreteFunctionMatlabStyle( dest.discreteVelocity(), "u_computed", matlabLogStream );
@@ -2222,87 +2053,6 @@
 			}
         } // end of apply
 
-<<<<<<< HEAD
-		struct ConvectiveTerm : public DiscreteVelocityFunctionType::RangeType {
-			ConvectiveTerm( const typename DiscreteVelocityFunctionType::RangeType& beta,
-							const typename DiscreteSigmaFunctionType::RangeType& du)
-			{
-				for ( size_t d = 0; d< beta.dim(); ++d )  {
-					typename DiscreteVelocityFunctionType::RangeType j;
-					for ( size_t i = 0; i< beta.dim(); ++i )  {
-						j[i] = du(d,i);
-					}
-					(*this)[d] = beta * j;
-				}
-			}
-		};
-
-		void getConvection( const DiscreteVelocityFunctionType& beta, const DiscreteSigmaFunctionType& sigma, DiscreteVelocityFunctionType convection) const
-		{
-			convection.clear();
-			EntityIteratorType entityItEnd = velocitySpace_.end();
-			for (   EntityIteratorType entityIt = velocitySpace_.begin();
-					entityIt != entityItEnd;
-					++entityIt) {
-						const EntityType& entity = *entityIt;
-						typedef typename EntityType::Geometry
-							EntityGeometryType;
-						const EntityGeometryType& geo = entity.geometry();
-						typedef typename DiscreteSigmaFunctionSpaceType::BaseFunctionSetType
-							SigmaBaseFunctionSetType;
-						// of type u
-						typedef typename DiscreteVelocityFunctionSpaceType::BaseFunctionSetType
-							VelocityBaseFunctionSetType;
-						// of type p
-						typedef typename DiscretePressureFunctionSpaceType::BaseFunctionSetType
-							PressureBaseFunctionSetType;
-
-						typename DiscreteSigmaFunctionType::LocalFunctionType sigma_local = sigma.localFunction( *entityIt );
-						typename DiscreteVelocityFunctionType::LocalFunctionType convection_local = convection.localFunction( *entityIt );
-						const VolumeQuadratureType quad( entity, ( 4 * pressureSpaceOrder ) + 1 );
-						const VelocityBaseFunctionSetType velocityBaseFunctionSetElement = velocitySpace_.baseFunctionSet( entity );
-//						const PressureBaseFunctionSetType pressureBaseFunctionSetElement = pressureSpace_.baseFunctionSet( entity );
-//						const int numSigmaBaseFunctionsElement = sigmaBaseFunctionSetElement.numBaseFunctions();
-						const int numVelocityBaseFunctionsElement = velocityBaseFunctionSetElement.numBaseFunctions();
-//						const int numPressureBaseFunctionsElement = pressureBaseFunctionSetElement.numBaseFunctions();
-						const int quadNop = quad.nop();
-
-						//volume part
-						for(int qP = 0; qP < quadNop ; ++qP)
-						{
-							const typename DiscreteVelocityFunctionSpaceType::DomainType xLocal = quad.point(qP);
-
-							const double intel = (false) ?
-								quad.weight(qP): // affine case
-								quad.weight(qP)* geo.integrationElement( xLocal ); // general case
-
-							typename DiscreteVelocityFunctionSpaceType::DomainType
-								xWorld = geo.global( xLocal );
-
-							// evaluate function
-							typename DiscreteSigmaFunctionType::RangeType
-								sigma_eval;
-							sigma_local.evaluate( quad[qP], sigma_eval );
-
-							typename DiscreteVelocityFunctionType::RangeType
-							        beta_eval;
-							beta.localFunction( entity ).evaluate( quad[qP], beta_eval );
-
-							ConvectiveTerm c( beta_eval,sigma_eval );
-
-							// do projection
-							for(int i=0; i<numVelocityBaseFunctionsElement; ++i)
-							{
-								typename DiscreteVelocityFunctionType::RangeType phi (0.0);
-								convection_local.baseFunctionSet().evaluate(i, quad[qP], phi);
-								convection_local[i] += intel * ( c * phi );
-							}
-						}
-
-					}
-		}
-=======
->>>>>>> 2df21b9a
         virtual void compute( const TotalArgumentType& /*arg*/, DestinationType& /*dest*/ ) const
         {}
 
