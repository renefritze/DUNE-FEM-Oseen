#ifndef DUNE_STOKES_SOLVERS_REDUCED_HH
#define DUNE_STOKES_SOLVERS_REDUCED_HH

#include <dune/stokes/solver/solver_interface.hh>

namespace Dune {


	/** the goal is to solve
		\$ ( Y + O - X M^{-1} W )u = H_2 + X M^{-1} H_1 \$
		for u
	  **/
	template < class StokesPassImp >
	class ReducedInverseOperator
	{
	  private:

		typedef StokesPassImp
			StokesPassType;

		typedef typename StokesPassType::DiscreteStokesFunctionWrapperType
			DiscreteStokesFunctionWrapperType;

		typedef typename StokesPassType::DomainType
			DomainType;

		typedef typename StokesPassType::RangeType
			RangeType;

		typedef typename DiscreteStokesFunctionWrapperType::DiscretePressureFunctionType
			PressureDiscreteFunctionType;
		typedef typename DiscreteStokesFunctionWrapperType::DiscreteVelocityFunctionType
			VelocityDiscreteFunctionType;


	  public:
		ReducedInverseOperator()
		{}

		/** takes raw matrices and right hand sides from pass as input, executes nested cg algorithm and outputs solution
		*/
		template <  class X_MatrixType,
					class M_invers_matrixType,
					class Y_MatrixType,
					class O_MatrixType,
					class E_MatrixType,
					class R_MatrixType,
					class Z_MatrixType,
					class W_MatrixType,
					class DiscreteSigmaFunctionType,
					class DiscreteVelocityFunctionType,
					class DiscretePressureFunctionType  >
		SaddlepointInverseOperatorInfo solve( const DomainType& /*arg*/,
					RangeType& dest,
					X_MatrixType& Xmatrix,
					M_invers_matrixType& Mmatrix,
					Y_MatrixType& Ymatrix,
					O_MatrixType& Omatrix,
					E_MatrixType& /*Ematrix*/,
					R_MatrixType& /*Rmatrix*/,
					Z_MatrixType& /*Zmatrix*/,
					W_MatrixType& Wmatrix,
					const DiscreteSigmaFunctionType& rhs1,
					const DiscreteVelocityFunctionType& rhs2,
					const DiscretePressureFunctionType& /*rhs3*/ ) const
		{

			Logging::LogStream& logDebug = Logger().Dbg();
			Logging::LogStream& logError = Logger().Err();
			Logging::LogStream& logInfo = Logger().Info();

			if ( Parameters().getParam( "disableSolver", false ) ) {
				logInfo.Resume();
				logInfo << "solving disabled via parameter file" << std::endl;
				return SaddlepointInverseOperatorInfo();
			}

			// relative min. error at which cg-solvers will abort
			const double relLimit = Parameters().getParam( "relLimit", 1e-4 );
			// aboslute min. error at which cg-solvers will abort
			const double inner_absLimit = Parameters().getParam( "inner_absLimit", 1e-8 );
			const int solverVerbosity = Parameters().getParam( "solverVerbosity", 0 );

			logInfo.Resume();
			logInfo << "Begin ReducedInverseOperator " << std::endl;

			logDebug.Resume();
			//get some refs for more readability
			VelocityDiscreteFunctionType& velocity = dest.discreteVelocity();

<<<<<<< HEAD
			typedef typename  XmatrixObjectType::MatrixType
				XmatrixType;
			typedef typename  MmatrixObjectType::MatrixType
				MmatrixType;
			typedef typename  YmatrixObjectType::MatrixType
				YmatrixType;
			typedef typename  EmatrixObjectType::MatrixType
				B_t_matrixType;                             //! renamed
			typedef typename  RmatrixObjectType::MatrixType
				CmatrixType;                                //! renamed
			typedef typename  ZmatrixObjectType::MatrixType
				BmatrixType;                                //! renamed
			typedef typename  WmatrixObjectType::MatrixType
				WmatrixType;

			XmatrixType& x_mat      = Xmatrix.matrix();
			MmatrixType& m_inv_mat  = Mmatrix.matrix();
			YmatrixType& y_mat      = Ymatrix.matrix();
			YmatrixType& o_mat      = Omatrix.matrix();
			B_t_matrixType& b_t_mat = Ematrix.matrix(); //! renamed
			BmatrixType& b_mat      = Zmatrix.matrix(); //! renamed
			WmatrixType& w_mat      = Wmatrix.matrix();

			typedef InnerCGSolverWrapper< WmatrixType,
									MmatrixType,
									XmatrixType,
									YmatrixType,
									DiscreteSigmaFunctionType,
									DiscreteVelocityFunctionType >
				InnerCGSolverWrapperType;
			double current_inner_accuracy = inner_absLimit;
			InnerCGSolverWrapperType innerCGSolverWrapper( w_mat, m_inv_mat, x_mat, y_mat,
														   o_mat, rhs1.space(), rhs2.space(), relLimit,
														   current_inner_accuracy, solverVerbosity );

			//invert m_inv_mat since we actually got M
			m_inv_mat.scale( 1 / m_inv_mat(1,1) );

//			w_mat.scale( m_inv_mat(0,0) );
//			rhs1 *=  m_inv_mat(0,0);

			/** the goal is to solve
				( Y + O - X M^{-1} W )u = H2 + X M^{-1} H1
				for u
			  **/
=======
			X_MatrixType& x_mat      = Xmatrix;
			M_invers_matrixType& m_inv_mat  = Mmatrix;
			Y_MatrixType& y_mat      = Ymatrix;
			O_MatrixType& o_mat      = Omatrix;
			W_MatrixType& w_mat      = Wmatrix;
>>>>>>> 2df21b9a

			VelocityDiscreteFunctionType F( "f", velocity.space() );
			// F = H_2 - X M^{-1} H_1
			DiscreteSigmaFunctionType sig_tmp( "sig_tmp", rhs1.space() );
			m_inv_mat.apply( rhs1, sig_tmp );
			x_mat.apply( sig_tmp, F );
			F *= -1;
			F += rhs2;

			typedef InnerCGSolverWrapper< W_MatrixType,
									M_invers_matrixType,
									X_MatrixType,
									Y_MatrixType,
									DiscreteSigmaFunctionType,
									DiscreteVelocityFunctionType >
				InnerCGSolverWrapperType;
			InnerCGSolverWrapperType innerCGSolverWrapper( w_mat, m_inv_mat, x_mat, y_mat,
														   o_mat, rhs1.space(), rhs2.space(), relLimit,
														  inner_absLimit, solverVerbosity  );
			SaddlepointInverseOperatorInfo info;
			innerCGSolverWrapper.apply(F,velocity);
			logInfo << "End ReducedInverseOperator " << std::endl;

			return info;
		} //end ReducedInverseOperator::solve


	  };//end class ReducedInverseOperator

} //end namespace Dune

#endif // DUNE_STOKES_SOLVERS_REDUCED_HH<|MERGE_RESOLUTION|>--- conflicted
+++ resolved
@@ -88,59 +88,11 @@
 			//get some refs for more readability
 			VelocityDiscreteFunctionType& velocity = dest.discreteVelocity();
 
-<<<<<<< HEAD
-			typedef typename  XmatrixObjectType::MatrixType
-				XmatrixType;
-			typedef typename  MmatrixObjectType::MatrixType
-				MmatrixType;
-			typedef typename  YmatrixObjectType::MatrixType
-				YmatrixType;
-			typedef typename  EmatrixObjectType::MatrixType
-				B_t_matrixType;                             //! renamed
-			typedef typename  RmatrixObjectType::MatrixType
-				CmatrixType;                                //! renamed
-			typedef typename  ZmatrixObjectType::MatrixType
-				BmatrixType;                                //! renamed
-			typedef typename  WmatrixObjectType::MatrixType
-				WmatrixType;
-
-			XmatrixType& x_mat      = Xmatrix.matrix();
-			MmatrixType& m_inv_mat  = Mmatrix.matrix();
-			YmatrixType& y_mat      = Ymatrix.matrix();
-			YmatrixType& o_mat      = Omatrix.matrix();
-			B_t_matrixType& b_t_mat = Ematrix.matrix(); //! renamed
-			BmatrixType& b_mat      = Zmatrix.matrix(); //! renamed
-			WmatrixType& w_mat      = Wmatrix.matrix();
-
-			typedef InnerCGSolverWrapper< WmatrixType,
-									MmatrixType,
-									XmatrixType,
-									YmatrixType,
-									DiscreteSigmaFunctionType,
-									DiscreteVelocityFunctionType >
-				InnerCGSolverWrapperType;
-			double current_inner_accuracy = inner_absLimit;
-			InnerCGSolverWrapperType innerCGSolverWrapper( w_mat, m_inv_mat, x_mat, y_mat,
-														   o_mat, rhs1.space(), rhs2.space(), relLimit,
-														   current_inner_accuracy, solverVerbosity );
-
-			//invert m_inv_mat since we actually got M
-			m_inv_mat.scale( 1 / m_inv_mat(1,1) );
-
-//			w_mat.scale( m_inv_mat(0,0) );
-//			rhs1 *=  m_inv_mat(0,0);
-
-			/** the goal is to solve
-				( Y + O - X M^{-1} W )u = H2 + X M^{-1} H1
-				for u
-			  **/
-=======
 			X_MatrixType& x_mat      = Xmatrix;
 			M_invers_matrixType& m_inv_mat  = Mmatrix;
 			Y_MatrixType& y_mat      = Ymatrix;
 			O_MatrixType& o_mat      = Omatrix;
 			W_MatrixType& w_mat      = Wmatrix;
->>>>>>> 2df21b9a
 
 			VelocityDiscreteFunctionType F( "f", velocity.space() );
 			// F = H_2 - X M^{-1} H_1
