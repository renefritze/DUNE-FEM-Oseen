--- conflicted
+++ resolved
@@ -154,10 +154,6 @@
 					bicg( sk_op, relLimit, outer_absLimit, maxIter, solverVerbosity );
 			pressure.clear();
 			bicg.apply( schur_f, pressure );
-<<<<<<< HEAD
-=======
-//			pressure *=-1;
->>>>>>> c5e3d092
 			//pressure mw correction
 			double meanPressure_discrete = Stuff::meanValue( pressure, pressure.space() );
 			typedef typename StokesPassType::Traits::DiscreteModelType::Traits::PressureFunctionSpaceType
