#ifndef DUNE_STOKES_INTEGRATORS_W_HH
#define DUNE_STOKES_INTEGRATORS_W_HH

#include <dune/stokes/integrators/base.hh>

namespace Dune {
namespace Stokes {
namespace Integrators {

	template < class MatrixObjectType, class Traits >
	class Dummy
	{
		typedef typename Traits::ElementCoordinateType
			ElementCoordinateType;
		typedef typename Traits::SigmaRangeType
			SigmaRangeType;
		typedef typename Traits::VelocityRangeType
			VelocityRangeType;
		typedef typename Traits::PressureRangeType
			PressureRangeType;
		typedef typename Traits::VelocityJacobianRangeType
			VelocityJacobianRangeType;
		typedef typename Traits::PressureJacobianRangeType
			PressureJacobianRangeType;
		typedef typename Traits::SigmaJacobianRangeType
			SigmaJacobianRangeType;
		typedef typename Traits::LocalIntersectionCoordinateType
			LocalIntersectionCoordinateType;


		MatrixObjectType& matrix_object_;
		public:
			Dummy( MatrixObjectType& matrix_object	)
				:matrix_object_(matrix_object)
			{}

			template < class InfoContainerVolumeType >
			void applyVolume( const InfoContainerVolumeType& info )
			{}

			template < class InfoContainerInteriorFaceType >
			void applyInteriorFace( const InfoContainerInteriorFaceType& info )
			{
				typename MatrixObjectType::LocalMatrixType
						localWmatrixElement = matrix_object_.localMatrix( info.entity, info.entity );
				typename MatrixObjectType::LocalMatrixType
						localWmatrixNeighbour = matrix_object_.localMatrix( info.neighbour, info.entity );
			}

			template < class InfoContainerFaceType >
			void applyBoundaryFace( const InfoContainerFaceType& info )
			{
				typename MatrixObjectType::LocalMatrixType
						localWmatrixElement = matrix_object_.localMatrix( info.entity, info.entity );
			}
	};

	template < class MatrixObjectType, class Traits >
	class W
	{
		typedef typename Traits::ElementCoordinateType
			ElementCoordinateType;
		typedef typename Traits::SigmaRangeType
			SigmaRangeType;
		typedef typename Traits::VelocityRangeType
			VelocityRangeType;
		typedef typename Traits::PressureRangeType
			PressureRangeType;
		typedef typename Traits::VelocityJacobianRangeType
			VelocityJacobianRangeType;
		typedef typename Traits::PressureJacobianRangeType
			PressureJacobianRangeType;
		typedef typename Traits::SigmaJacobianRangeType
			SigmaJacobianRangeType;
		typedef typename Traits::LocalIntersectionCoordinateType
			LocalIntersectionCoordinateType;
		typedef Stuff::Matrix::LocalMatrixProxy<MatrixObjectType>
			LocalMatrixProxyType;

		MatrixObjectType& matrix_object_;
		public:
			W( MatrixObjectType& matrix_object	)
				:matrix_object_(matrix_object)
			{}

			template < class InfoContainerVolumeType >
			void applyVolume( const InfoContainerVolumeType& info )
			{
				LocalMatrixProxyType local_matrix( matrix_object_, info.entity, info.entity, info.eps );
				const double viscosity = info.discrete_model.viscosity();
				//                                                        // we will call this one
				// (W)_{i,j} += \mu\int_{T}v_{j}\cdot(\nabla\cdot\tau_{i})dx // W's volume integral
				//                                                        // see also "W's entitity surface integral", "W's neighbour surface integral" and "W's boundary integral" below
				for ( int i = 0; i < info.numSigmaBaseFunctionsElement; ++i ) {
					for ( int j = 0; j < info.numVelocityBaseFunctionsElement; ++j ) {
						double W_i_j = 0.0;
						// sum over all quadrature points
						for ( size_t quad = 0; quad < info.volumeQuadratureElement.nop(); ++quad ) {
							// get x
							const ElementCoordinateType x = info.volumeQuadratureElement.point( quad );
							// get the integration factor
							const double elementVolume = info.geometry.integrationElement( x );
							// get the quadrature weight
							const double integrationWeight = info.volumeQuadratureElement.weight( quad );
							// compute v_j^t \cdot ( \nabla \cdot \tau_i^t )
							VelocityRangeType v_j( 0.0 );
							info.velocity_basefunction_set_element.evaluate( j, x, v_j );
							SigmaJacobianRangeType v_j_temp_for_div
									= prepareVelocityRangeTypeForSigmaDivergence<SigmaJacobianRangeType,VelocityRangeType>( v_j );
							const double divergence_of_tau_i_times_v_j
									= info.sigma_basefunction_set_element.evaluateGradientSingle( i, info.entity,
																								 x, v_j_temp_for_div );
							W_i_j += elementVolume
									* integrationWeight
									* viscosity
									* divergence_of_tau_i_times_v_j;
						} // done sum over quadrature points
						local_matrix.add( i, j, W_i_j );
					}
				} // done computing W's volume integral
			}

			template < class InfoContainerFaceType >
			void applyBoundaryFace( const InfoContainerFaceType& )
			{}

			template < class InfoContainerFaceType >
			void applyInteriorFace( const InfoContainerFaceType& info )
			{
				LocalMatrixProxyType localWmatrixElement( matrix_object_, info.entity, info.entity, info.eps );
				LocalMatrixProxyType localWmatrixNeighbour( matrix_object_, info.neighbour, info.entity, info.eps );

				//                                                                                                               // we will call this one
				// (W)_{i,j} += \int_{\varepsilon\in \Epsilon_{I}^{T}}-\hat{u}_{\sigma}^{U^{+}}(v_{j})\cdot\tau_{i}\cdot n_{T}ds // W's element surface integral
				//           += \int_{\varepsilon\in \Epsilon_{I}^{T}}-\hat{u}_{\sigma}^{U^{-}}(v_{j})\cdot\tau_{i}\cdot n_{T}ds // W's neighbour surface integral
				//                                                                                                               // see also "W's boundary integral" below
				//                                                                                                               // and "W's volume integral" above
				//                        if ( info.discrete_model.hasVelocitySigmaFlux() ) {
				for ( size_t quad = 0; quad < info.faceQuadratureElement.nop(); ++quad ) {
					// get x in codim<0> and codim<1> coordinates
					const ElementCoordinateType xInside = info.faceQuadratureElement.point( quad );
					const LocalIntersectionCoordinateType xLocal = info.faceQuadratureElement.localPoint( quad );
					const ElementCoordinateType xOutside = info.faceQuadratureNeighbour.point( quad );
					// get the integration factor
					const double elementVolume = info.intersectionGeometry.integrationElement( xLocal );
					// get the quadrature weight
					const double integrationWeight = info.faceQuadratureElement.weight( quad );
					// compute \hat{u}_{\sigma}^{U^{+}}(v_{j})\cdot\tau_{j}\cdot n_{T}
					const VelocityRangeType outerNormal = info.intersection.unitOuterNormal( xLocal );
					for ( int j = 0; j < info.numVelocityBaseFunctionsElement; ++j ) {
						// compute W's element surface integral
						VelocityRangeType v_j( 0.0 );
						info.velocity_basefunction_set_element.evaluate( j, xInside, v_j );
						VelocityJacobianRangeType v_j_dyadic_normal
								= Stuff::dyadicProduct<VelocityJacobianRangeType,VelocityRangeType>( v_j, outerNormal );
						VelocityRangeType v_j_dyadic_normal_times_C12( 0.0 );
						typename Traits::C12 c_12( outerNormal, info.discrete_model.getStabilizationCoefficients() );
						v_j_dyadic_normal.mv( c_12, v_j_dyadic_normal_times_C12 );
						VelocityRangeType flux_value = v_j;
						flux_value *= 0.5;
						flux_value -= v_j_dyadic_normal_times_C12;

						SigmaRangeType tau_i( 0.0 );
						VelocityRangeType tau_i_times_normal( 0.0 );
						for ( int i = 0; i < info.numSigmaBaseFunctionsElement; ++i ) {
							info.sigma_basefunction_set_element.evaluate( i, xInside, tau_i );
							tau_i.mv( outerNormal, tau_i_times_normal );

							double flux_times_tau_i_times_normal = flux_value * tau_i_times_normal;
							const double W_i_j = -elementVolume
									* integrationWeight
									* info.viscosity
									* flux_times_tau_i_times_normal;
<<<<<<< HEAD
							localWmatrixElement.add( i, j, W_i_j );
						}
=======
						} // done sum over all quadrature points
						localWmatrixElement.add( i, j, W_i_j );
					} // done computing W's element surface integral
					// compute W's neighbour surface integral
					for ( int i = 0; i < info.numSigmaBaseFunctionsNeighbour; ++i ) {
						double W_i_j = 0.0;
						// sum over all quadrature points
						for ( size_t quad = 0; quad < info.faceQuadratureElement.nop(); ++quad ) {
							// get x in codim<0> and codim<1> coordinates
							const ElementCoordinateType xInside = info.faceQuadratureElement.point( quad );
							const ElementCoordinateType xOutside = info.faceQuadratureNeighbour.point( quad );
							const LocalIntersectionCoordinateType xLocal = info.faceQuadratureElement.localPoint( quad );
							// get the integration factor
							const double elementVolume = info.intersectionGeometry.integrationElement( xLocal );
							// get the quadrature weight
							const double integrationWeight = info.faceQuadratureElement.weight( quad );
							// compute \hat{u}_{\sigma}^{U^{-}}(v_{j})\cdot\tau_{j}\cdot n_{T}
							const VelocityRangeType outerNormal = info.intersection.unitOuterNormal( xLocal );
							SigmaRangeType tau_i( 0.0 );
							info.sigma_basefunction_set_neighbour.evaluate( i, xOutside, tau_i );

							VelocityRangeType v_j( 0.0 );
							info.velocity_basefunction_set_element.evaluate( j, xInside, v_j );

							VelocityJacobianRangeType v_j_dyadic_normal
									= Stuff::dyadicProduct<VelocityJacobianRangeType,VelocityRangeType>( v_j, outerNormal );
							VelocityRangeType v_j_dyadic_normal_times_C12( 0.0 );
							typename Traits::C12 c_12( outerNormal, info.discrete_model.getStabilizationCoefficients() );
							v_j_dyadic_normal.mv( c_12, v_j_dyadic_normal_times_C12 );
>>>>>>> 2f8e0c4e

						for ( int i = 0; i < info.numSigmaBaseFunctionsNeighbour; ++i ) {
							info.sigma_basefunction_set_neighbour.evaluate( i, xOutside, tau_i );
							tau_i.mv( outerNormal, tau_i_times_normal );

							double flux_times_tau_i_times_normal = flux_value * tau_i_times_normal;
							const double W_i_j = elementVolume
									* integrationWeight
									* info.viscosity
									* flux_times_tau_i_times_normal;
<<<<<<< HEAD
							localWmatrixNeighbour.add( i, j, W_i_j );
						} // done sum over all quadrature points
=======
						} // done sum over all quadrature points
						localWmatrixNeighbour.add( i, j, W_i_j );
>>>>>>> 2f8e0c4e
					} // done computing W's neighbour surface integral
				} // done computing W's surface integrals
			}
			static const std::string name;
	};

	template < class T, class R > const std::string W<T,R>::name = "W";

} // end namespace Integrators
} // end namespace Stokes
} // end namespace Dune

#include <dune/stokes/integrators/rhs.hh>

#endif // DUNE_STOKES_INTEGRATORS_W_HH<|MERGE_RESOLUTION|>--- conflicted
+++ resolved
@@ -171,40 +171,8 @@
 									* integrationWeight
 									* info.viscosity
 									* flux_times_tau_i_times_normal;
-<<<<<<< HEAD
 							localWmatrixElement.add( i, j, W_i_j );
 						}
-=======
-						} // done sum over all quadrature points
-						localWmatrixElement.add( i, j, W_i_j );
-					} // done computing W's element surface integral
-					// compute W's neighbour surface integral
-					for ( int i = 0; i < info.numSigmaBaseFunctionsNeighbour; ++i ) {
-						double W_i_j = 0.0;
-						// sum over all quadrature points
-						for ( size_t quad = 0; quad < info.faceQuadratureElement.nop(); ++quad ) {
-							// get x in codim<0> and codim<1> coordinates
-							const ElementCoordinateType xInside = info.faceQuadratureElement.point( quad );
-							const ElementCoordinateType xOutside = info.faceQuadratureNeighbour.point( quad );
-							const LocalIntersectionCoordinateType xLocal = info.faceQuadratureElement.localPoint( quad );
-							// get the integration factor
-							const double elementVolume = info.intersectionGeometry.integrationElement( xLocal );
-							// get the quadrature weight
-							const double integrationWeight = info.faceQuadratureElement.weight( quad );
-							// compute \hat{u}_{\sigma}^{U^{-}}(v_{j})\cdot\tau_{j}\cdot n_{T}
-							const VelocityRangeType outerNormal = info.intersection.unitOuterNormal( xLocal );
-							SigmaRangeType tau_i( 0.0 );
-							info.sigma_basefunction_set_neighbour.evaluate( i, xOutside, tau_i );
-
-							VelocityRangeType v_j( 0.0 );
-							info.velocity_basefunction_set_element.evaluate( j, xInside, v_j );
-
-							VelocityJacobianRangeType v_j_dyadic_normal
-									= Stuff::dyadicProduct<VelocityJacobianRangeType,VelocityRangeType>( v_j, outerNormal );
-							VelocityRangeType v_j_dyadic_normal_times_C12( 0.0 );
-							typename Traits::C12 c_12( outerNormal, info.discrete_model.getStabilizationCoefficients() );
-							v_j_dyadic_normal.mv( c_12, v_j_dyadic_normal_times_C12 );
->>>>>>> 2f8e0c4e
 
 						for ( int i = 0; i < info.numSigmaBaseFunctionsNeighbour; ++i ) {
 							info.sigma_basefunction_set_neighbour.evaluate( i, xOutside, tau_i );
@@ -215,13 +183,8 @@
 									* integrationWeight
 									* info.viscosity
 									* flux_times_tau_i_times_normal;
-<<<<<<< HEAD
 							localWmatrixNeighbour.add( i, j, W_i_j );
 						} // done sum over all quadrature points
-=======
-						} // done sum over all quadrature points
-						localWmatrixNeighbour.add( i, j, W_i_j );
->>>>>>> 2f8e0c4e
 					} // done computing W's neighbour surface integral
 				} // done computing W's surface integrals
 			}
