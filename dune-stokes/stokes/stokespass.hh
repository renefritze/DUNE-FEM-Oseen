/** \file stokespass.hh
    \brief  stokespass.hh
 **/

#ifndef STOKESPASS_HH
#define STOKESPASS_HH

#include <dune/fem/pass/pass.hh>
#include <dune/fem/operator/matrix/spmatrix.hh>
#include <dune/fem/space/dgspace.hh>
#include <dune/fem/quadrature/caching/twistutility.hh>

#include <dune/stokes/saddlepoint_inverse_operator.hh>


#ifndef NLOG // if we want logging, should be removed in the end
    #include "../src/stuff.hh"
    #include "../src/logging.hh"
#endif

#include "../src/profiler.hh"

namespace Dune
{
template <  class DiscreteModelImp,
            class PreviousPassImp,
            int PassID = 0 >
class StokesPass
    : public Pass < DiscreteModelImp, PreviousPassImp, PassID >
{
    public:
        //! own type
        typedef StokesPass< DiscreteModelImp, PreviousPassImp, PassID >
            ThisType;

        //! base type
        typedef Pass < DiscreteModelImp, PreviousPassImp, PassID >
            BaseType;

        //! previous pass type
        typedef PreviousPassImp
            PreviousPassType;

        //! discrete model type
        typedef DiscreteModelImp
            DiscreteModelType;

        //! volume quadrature type
        typedef typename DiscreteModelType::VolumeQuadratureType
            VolumeQuadratureType;

        //! face quadrature type
        typedef typename DiscreteModelType::FaceQuadratureType
            FaceQuadratureType;

        //! type of discrete function space wrapper
        typedef typename DiscreteModelType::DiscreteStokesFunctionSpaceWrapperType
            DiscreteStokesFunctionSpaceWrapperType;

        //! discrete function wrapper type
        typedef typename DiscreteModelType::DiscreteStokesFunctionWrapperType
            DiscreteStokesFunctionWrapperType;

        //! discrete function type for the velocity
        typedef typename DiscreteStokesFunctionWrapperType::DiscreteVelocityFunctionType
            DiscreteVelocityFunctionType;

        //! discrete function space type for the velocity
        typedef typename DiscreteVelocityFunctionType::DiscreteFunctionSpaceType
            DiscreteVelocityFunctionSpaceType;

        //! discrete function type for sigma
        typedef typename DiscreteModelType::DiscreteSigmaFunctionType
            DiscreteSigmaFunctionType;

        //! discrete function space type for sigma
        typedef typename DiscreteSigmaFunctionType::DiscreteFunctionSpaceType
            DiscreteSigmaFunctionSpaceType;

        //! discrete fucntion type for the pressure
        typedef typename DiscreteStokesFunctionWrapperType::DiscretePressureFunctionType
            DiscretePressureFunctionType;

        //! discrete function space type for the pressure
        typedef typename DiscretePressureFunctionType::DiscreteFunctionSpaceType
            DiscretePressureFunctionSpaceType;

        //! Coordinate type on the element
        typedef typename DiscreteVelocityFunctionSpaceType::DomainType
            ElementCoordinateType;

        //! Coordinate type on an intersection
        typedef typename FaceQuadratureType::LocalCoordinateType
            IntersectionCoordinateType;

        //! Vector type of the velocity's discrete function space's range
        typedef typename DiscreteVelocityFunctionSpaceType::RangeType
            VelocityRangeType;

        //! vector type of sigmas' discrete functions space's range
        typedef typename DiscreteSigmaFunctionSpaceType::RangeType
            SigmaRangeType;

        //! Vector type of the pressure's discrete function space's range
        typedef typename DiscretePressureFunctionSpaceType::RangeType
            PressureRangeType;

        //! Type of GridPart
        typedef typename DiscreteVelocityFunctionSpaceType::GridPartType
            GridPartType;

        //! Intersection iterator of the gridpart
        typedef typename GridPartType::IntersectionIteratorType
            IntersectionIteratorType;

        //! local coordinate type on an intersection
        typedef typename FaceQuadratureType::LocalCoordinateType
            LocalIntersectionCoordinateType;

        //! entity iterator of the gridpart
        typedef typename GridPartType::template Codim< 0 >::IteratorType
            EntityIteratorType;

        //! type of the grid
        typedef typename GridPartType::GridType
            GridType;

        //! type of codim 0 entity
        typedef typename GridType::template Codim< 0 >::Entity
            EntityType;

        //! type of the used solver
        typedef SaddlepointInverseOperator< ThisType >
            InvOpType;

        //! polynomial order for the discrete sigma function space
        static const int sigmaSpaceOrder
            = DiscreteModelType::sigmaSpaceOrder;
        //! polynomial order for the discrete velocity function space
        static const int velocitySpaceOrder
            = DiscreteModelType::velocitySpaceOrder;
        //! polynomial order for the discrete pressure function space
        static const int pressureSpaceOrder
            = DiscreteModelType::pressureSpaceOrder;


        /**
         *  \name typedefs for interface compliance
         *  \{
         **/
        typedef typename BaseType::DestinationType
            DestinationType;

        typedef typename BaseType::DomainType
            DomainType;

        typedef typename BaseType::RangeType
            RangeType;

        typedef typename BaseType::TotalArgumentType
            TotalArgumentType;
        /**
         *  \}
         **/


        /**
         *  \brief  constructor
         *  \todo   doc
         **/
        StokesPass( PreviousPassType& prevPass,
                    DiscreteModelType& discreteModel,
                    GridPartType& gridPart,
                    DiscreteStokesFunctionSpaceWrapperType& spaceWrapper )
            : BaseType( prevPass ),
            discreteModel_( discreteModel ),
            gridPart_( gridPart ),
            spaceWrapper_( spaceWrapper ),
            velocitySpace_( spaceWrapper.discreteVelocitySpace() ),
            pressureSpace_( spaceWrapper.discretePressureSpace() ),
            sigmaSpace_( gridPart )
        {}

        /**
         *  \brief  empty constructor
         **/
        StokesPass()
        {}

        //! used in Postprocessing to get refs to gridparts, spaces
        const DiscreteStokesFunctionSpaceWrapperType& GetFunctionSpaceWrapper() const
        {
            return spaceWrapper_;
        }

        /**
         *  \todo doc
         *  \attention  think about quadrature orders
         **/
        virtual void apply( const DomainType &arg, RangeType &dest) const
        {

            profiler().StartTiming("Pass");
            profiler().StartTiming("Pass -- ASSEMBLE");
            // viscosity
            const double mu = discreteModel_.viscosity();

            // matrices
            // M\in R^{M\times M}
            typedef SparseRowMatrixObject<  DiscreteSigmaFunctionSpaceType,
                                            DiscreteSigmaFunctionSpaceType >
                MInversMatrixType;
            MInversMatrixType MInversMatrix( sigmaSpace_, sigmaSpace_ );
            MInversMatrix.reserve();
            // W\in R^{M\times L}
            typedef SparseRowMatrixObject<  DiscreteSigmaFunctionSpaceType,
                                            DiscreteVelocityFunctionSpaceType >
                WmatrixType;
            WmatrixType Wmatrix( sigmaSpace_, velocitySpace_ );
            Wmatrix.reserve();
            // X\in R^{L\times M}
            typedef SparseRowMatrixObject<  DiscreteVelocityFunctionSpaceType,
                                            DiscreteSigmaFunctionSpaceType >
                XmatrixType;
            XmatrixType Xmatrix( velocitySpace_, sigmaSpace_ );
            Xmatrix.reserve();
            // Y\in R^{L\times L}
            typedef SparseRowMatrixObject<  DiscreteVelocityFunctionSpaceType,
                                            DiscreteVelocityFunctionSpaceType >
                YmatrixType;
            YmatrixType Ymatrix( velocitySpace_, velocitySpace_ );
            Ymatrix.reserve();
            // Z\in R^{L\times K}
            typedef SparseRowMatrixObject<  DiscreteVelocityFunctionSpaceType,
                                            DiscretePressureFunctionSpaceType >
                ZmatrixType;
            ZmatrixType Zmatrix( velocitySpace_, pressureSpace_ );
            Zmatrix.reserve();
            // E\in R^{K\times L}
            typedef SparseRowMatrixObject<  DiscretePressureFunctionSpaceType,
                                            DiscreteVelocityFunctionSpaceType >
                EmatrixType;
            EmatrixType Ematrix( pressureSpace_, velocitySpace_ );
            Ematrix.reserve();
            // R\in R^{K\times K}
            typedef SparseRowMatrixObject<  DiscretePressureFunctionSpaceType,
                                            DiscretePressureFunctionSpaceType >
                RmatrixType;
            RmatrixType Rmatrix( pressureSpace_, pressureSpace_ );
            Rmatrix.reserve();

            // local matrices
            // M\in R^{M\times M}
            typedef typename MInversMatrixType::LocalMatrixType
                LocalMInversMatrixType;
            // W\in R^{M\times L}
            typedef typename WmatrixType::LocalMatrixType
                LocalWmatrixType;
            // X\in R^{L\times M}
            typedef typename XmatrixType::LocalMatrixType
                LocalXmatrixType;
            // Y\in R^{L\times L}
            typedef typename YmatrixType::LocalMatrixType
                LocalYmatrixType;
            // Z\in R^{L\times K}
            typedef typename ZmatrixType::LocalMatrixType
                LocalZmatrixType;
            // E\in R^{K\times L}
            typedef typename EmatrixType::LocalMatrixType
                LocalEmatrixType;
            // R\in R^{K\times K}
            typedef typename RmatrixType::LocalMatrixType
                LocalRmatrixType;

            // right hand sides
            // H_{1}\in R^{M}
            DiscreteSigmaFunctionType H1rhs( "H1", sigmaSpace_ );
            H1rhs.clear();
            // H_{2}\in R^{L}
            DiscreteVelocityFunctionType H2rhs( "H2", velocitySpace_ );
            H2rhs.clear();
            // H_{3}\in R^{K}
            DiscretePressureFunctionType H3rhs( "H3", pressureSpace_ );
            H3rhs.clear();

            // local right hand sides
            // H_{1}\in R^{M}
            typedef typename DiscreteSigmaFunctionType::LocalFunctionType
                LocalH1rhsType;
            // H_{2}\in R^{L}
            typedef typename DiscreteVelocityFunctionType::LocalFunctionType
                LocalH2rhsType;
            // H_{3}\in R^{K}
            typedef typename DiscretePressureFunctionType::LocalFunctionType
                LocalH3rhsType;

            // base functions
            // of type sigma
            typedef typename DiscreteSigmaFunctionSpaceType::BaseFunctionSetType
                SigmaBaseFunctionSetType;
            typedef typename SigmaBaseFunctionSetType::JacobianRangeType
                SigmaJacobianRangeType;
            // of type u
            typedef typename DiscreteVelocityFunctionSpaceType::BaseFunctionSetType
                VelocityBaseFunctionSetType;
            // of type p
            typedef typename DiscretePressureFunctionSpaceType::BaseFunctionSetType
                PressureBaseFunctionSetType;

            // eps
            const double eps = 1.0e-14;

            int quadrature_order = 2 * velocitySpaceOrder +1;

#ifndef NLOG
            // logging stuff
            Logging::LogStream& infoStream = Logger().Info();
            Logging::LogStream& debugStream = Logger().Info();
//            Logging::LogStream& debugStream = Logger().Dbg();
            bool entityOutput = false;
            bool intersectionOutput = false;
            const int outputEntity = 0;
            const int outputIntersection = -1;
            int entityNR = 0;
            int intersectionNR = 0;
            int numberOfEntities = 0;
            int numberOfIntersections = 0;
            int numberOfBoundaryIntersections = 0;
            int numberOfInnerIntersections = 0;
            const bool Mprint = true;
            const bool Wprint = true;
            const bool Xprint = true;
            const bool Yprint = true;
            const bool Zprint = true;
            const bool Eprint = true;
            const bool Rprint = true;
            const bool H1print = true;
            const bool H2print = true;
            const bool H3print = true;
            int fivePercentOfEntities = 0;
            int fivePercents = 0;
            infoStream << "\nthis is StokesPass::apply()" << std::endl;

            // do an empty grid walk to get informations
            EntityIteratorType entityItEndLog = velocitySpace_.end();
            for (   EntityIteratorType entityItLog = velocitySpace_.begin();
                    entityItLog != entityItEndLog;
                    ++entityItLog ) {
                const EntityType& entity = *entityItLog;
                // count entities
                ++numberOfEntities;
                // walk the intersections
                IntersectionIteratorType intItEnd = gridPart_.iend( entity );
                for (   IntersectionIteratorType intIt = gridPart_.ibegin( entity );
                        intIt != intItEnd;
                        ++intIt ) {
                    // count intersections
                    ++numberOfIntersections;
                    // if we are inside the grid
                    if ( intIt.neighbor() && !intIt.boundary() ) {
                        // count inner intersections
                        ++numberOfInnerIntersections;
                    }
                    // if we are on the boundary of the grid
                    if ( !intIt.neighbor() && intIt.boundary() ) {
                        // count boundary intersections
                        ++numberOfBoundaryIntersections;
                    }
                }
            }
            if ( numberOfEntities > 19 ) {
                infoStream << "found " << numberOfEntities << " entities," << std::endl;
                infoStream << "found " << numberOfIntersections << " intersections," << std::endl;
                infoStream << "      " << numberOfInnerIntersections << " intersections inside and" << std::endl;
                infoStream << "      " << numberOfBoundaryIntersections << " intersections on the boundary." << std::endl;
                infoStream << "- starting gridwalk" << std::endl;
                fivePercentOfEntities = int( std::floor(double(numberOfEntities) / double(20)));
                infoStream << "  [ assembling         ]" << std::endl;
                infoStream << "  [";
            } else {
                infoStream << "found " << numberOfEntities << " entities," << std::endl;
                infoStream << "found " << numberOfIntersections << " intersections," << std::endl;
                infoStream << "      " << numberOfInnerIntersections << " intersections inside and" << std::endl;
                infoStream << "      " << numberOfBoundaryIntersections << " intersections on the boundary." << std::endl;
                infoStream << "- starting gridwalk" << std::endl;
            }
#endif
            // walk the grid
            EntityIteratorType entityItEnd = velocitySpace_.end();
            for (   EntityIteratorType entityIt = velocitySpace_.begin();
                    entityIt != entityItEnd;
                    ++entityIt ) {

                // get entity and geometry
                const EntityType& entity = *entityIt;
                typedef typename EntityType::Geometry
                    EntityGeometryType;
                const EntityGeometryType& geometry = entity.geometry();

                // get local matrices for the volume integral
                LocalMInversMatrixType localMInversMatrixElement = MInversMatrix.localMatrix( entity, entity );
                LocalWmatrixType localWmatrixElement = Wmatrix.localMatrix( entity, entity );
                LocalXmatrixType localXmatrixElement = Xmatrix.localMatrix( entity, entity );
                LocalYmatrixType localYmatrixElement = Ymatrix.localMatrix( entity, entity );
                LocalZmatrixType localZmatrixElement = Zmatrix.localMatrix( entity, entity );
                LocalEmatrixType localEmatrixElement = Ematrix.localMatrix( entity, entity );
                LocalRmatrixType localRmatrixElement = Rmatrix.localMatrix( entity, entity );

                // get local right hand sides
                LocalH1rhsType LocalH1rhs = H1rhs.localFunction( entity );
                LocalH2rhsType LocalH2rhs = H2rhs.localFunction( entity );
                LocalH3rhsType LocalH3rhs = H3rhs.localFunction( entity );

                // get basefunctionsets
                const SigmaBaseFunctionSetType sigmaBaseFunctionSetElement = sigmaSpace_.baseFunctionSet( entity );
                const VelocityBaseFunctionSetType velocityBaseFunctionSetElement = velocitySpace_.baseFunctionSet( entity );
                const PressureBaseFunctionSetType pressureBaseFunctionSetElement = pressureSpace_.baseFunctionSet( entity );
                const int numSigmaBaseFunctionsElement = sigmaBaseFunctionSetElement.numBaseFunctions();
                const int numVelocityBaseFunctionsElement = velocityBaseFunctionSetElement.numBaseFunctions();
                const int numPressureBaseFunctionsElement = pressureBaseFunctionSetElement.numBaseFunctions();

                // get quadrature
                const VolumeQuadratureType volumeQuadratureElement( entity,
<<<<<<< HEAD
                                                                    ( 2 * pressureSpaceOrder ) + 1 );
=======
                                                                    quadrature_order );
>>>>>>> f99267fc
#ifndef NLOG
                if ( numberOfEntities > 19 ) {
                    if ( ( entityNR % fivePercentOfEntities ) == 0 ) {
                        if ( fivePercents < 20 ) {
                            infoStream << "=";
                            ++fivePercents;
                            infoStream.Flush();
                        }
                    }
                }
//                if ( outputEntity == entityNR ) entityOutput = true;
                entityOutput = true;
                if ( entityOutput ) debugStream.Resume(); // enable logging
                debugStream << "  - numSigmaBaseFunctionsElement: " << numSigmaBaseFunctionsElement << std::endl;
                debugStream << "  - numVelocityBaseFunctionsElement: " << numVelocityBaseFunctionsElement << std::endl;
                debugStream << "  - numPressureBaseFunctionsElement: " << numPressureBaseFunctionsElement << std::endl;
                debugStream << "  - == start calculations on entity " << entityNR << std::endl;
                bool Moutput = false;
                bool Woutput = false;
                bool Xoutput = false;
                bool Youtput = false;
                bool Zoutput = false;
                bool Eoutput = false;
                bool Routput = false;
                bool H1output = false;
                bool H2output = false;
                bool H3output = false;
                // we want logging at the following base functions
                const int logBaseI = 0;
                const int logBaseJ = 0;
                debugStream.Suspend(); // disable logging
#endif
                // compute volume integrals

                //                                                     // we will call this one
                // (M^{-1})_{i,j} = (\int_{T}\tau_{j}:\tau_{i}dx)^{-1} // Minvs' volume integral
                for ( int i = 0; i < numSigmaBaseFunctionsElement; ++i ) {
                    for ( int j = 0; j < numSigmaBaseFunctionsElement; ++j ) {
                        double M_i_j = 0.0;
#ifndef NLOG
//                        if ( ( i == logBaseI ) && ( j == logBaseJ ) ) Moutput = true;
                        if ( entityOutput && Moutput ) debugStream.Resume(); // enable logging
                        debugStream << "    = M ========================" << std::endl;
                        debugStream << "    basefunctions " << i << " " << j << std::endl;
                        debugStream << "    volumeQuadrature.nop() " << volumeQuadratureElement.nop() << std::endl;
#endif
                        // sum over all quadrature points
                        for ( int quad = 0; quad < volumeQuadratureElement.nop(); ++quad ) {
                            // get x
                            const ElementCoordinateType x = volumeQuadratureElement.point( quad );
                            // get the integration factor
                            const double elementVolume = geometry.integrationElement( x );
                            // get the quadrature weight
                            const double integrationWeight = volumeQuadratureElement.weight( quad );
                            // compute \tau_{i}:\tau_{j}
                            SigmaRangeType tau_i( 0.0 );
                            SigmaRangeType tau_j( 0.0 );
                            sigmaBaseFunctionSetElement.evaluate( i, x, tau_i );
                            sigmaBaseFunctionSetElement.evaluate( j, x, tau_j );
                            const double tau_j_times_tau_i = colonProduct( tau_j, tau_i );
                            // compute M_i_j
                            M_i_j += elementVolume
                                * integrationWeight
                                * tau_j_times_tau_i;
#ifndef NLOG
                            debugStream << "    - quadPoint " << quad;
                            Stuff::printFieldVector( x, "x", debugStream, "      " );
                            debugStream << "\n        - elementVolume: " << elementVolume << std::endl;
                            debugStream << "        - integrationWeight: " << integrationWeight;
                            Stuff::printFieldMatrix( tau_i, "tau_i", debugStream, "      " );
                            Stuff::printFieldMatrix( tau_j, "tau_j", debugStream, "      " );
                            debugStream << "\n        - tau_j_times_tau_i: " << tau_j_times_tau_i << std::endl;
                            debugStream << "        - M_" << i << "_" << j << "+=: " << M_i_j << std::endl;
#endif
                        } // done sum over quadrature points
                        // if small, should be zero
                        if ( fabs( M_i_j ) < eps ) {
                            M_i_j = 0.0;
                        } // else invert
                        else {
                            M_i_j = 1.0 / M_i_j;
                        }
                        // add to matrix
                        localMInversMatrixElement.add( i, j, M_i_j );
#ifndef NLOG
                        Moutput = false;
                        debugStream.Suspend(); // disable logging
#endif
                    }
                } // done computing Minvs' volume integral

                //                                                        // we will call this one
                // (W)_{i,j} += \int_{T}v_{j}\cdot(\nabla\cdot\tau_{i})dx // W's volume integral
                //                                                        // see also "W's entitity surface integral", "W's neighbour surface integral" and "W's boundary integral" below
                for ( int i = 0; i < numSigmaBaseFunctionsElement; ++i ) {
                    for ( int j = 0; j < numVelocityBaseFunctionsElement; ++j ) {
                        double W_i_j = 0.0;
#ifndef NLOG
//                        if ( ( i == logBaseI ) && ( j == logBaseJ ) ) Woutput = true;
                        if ( entityOutput && Woutput ) debugStream.Resume(); // enable logging
                        debugStream << "    = W ========================" << std::endl;
                        debugStream << "    basefunctions " << i << " " << j << std::endl;
                        debugStream << "    volumeQuadrature.nop() " << volumeQuadratureElement.nop() << std::endl;
#endif
                        // sum over all quadrature points
                        for ( int quad = 0; quad < volumeQuadratureElement.nop(); ++quad ) {
                            // get x
                            const ElementCoordinateType x = volumeQuadratureElement.point( quad );
                            // get the integration factor
                            const double elementVolume = geometry.integrationElement( x );
                            // get the quadrature weight
                            const double integrationWeight = volumeQuadratureElement.weight( quad );
                            // compute \tau_{i}:\tau_{j}
                            SigmaRangeType tau_i( 0.0 );
                            VelocityRangeType v_j( 0.0 );
                            sigmaBaseFunctionSetElement.evaluate( i, x, tau_i );
                            SigmaJacobianRangeType gradient_of_tau_i( 0.0 );
                            sigmaBaseFunctionSetElement.jacobian( i, x, gradient_of_tau_i );
                            velocityBaseFunctionSetElement.evaluate( j, x, v_j );
                            const VelocityRangeType divergence_of_tau_i = sigmaDivergenceOutOfGradient( gradient_of_tau_i );
                            const double v_j_times_divergence_of_tau_i = v_j * divergence_of_tau_i;
                            W_i_j += elementVolume
                                * integrationWeight
                                * v_j_times_divergence_of_tau_i;
#ifndef NLOG
                            debugStream << "    - quadPoint " << quad;
                            Stuff::printFieldVector( x, "x", debugStream, "      " );
                            debugStream << "\n        - elementVolume: " << elementVolume << std::endl;
                            debugStream << "        - integrationWeight: " << integrationWeight;
                            Stuff::printFieldMatrix( tau_i, "tau_i", debugStream, "      " );
                            Stuff::printFieldVector( v_j, "v_j", debugStream, "      " );
                            debugStream << "\n        - v_j_times_divergence_of_tau_i: " << v_j_times_divergence_of_tau_i << std::endl;
                            debugStream << "        - W_" << i << "_" << j << "+=: " << W_i_j << std::endl;
#endif
                        } // done sum over quadrature points
                        // if small, should be zero
                        if ( fabs( W_i_j ) < eps ) {
                            W_i_j = 0.0;
                        }
                        // add to matrix
                        localWmatrixElement.add( i, j, W_i_j );
#ifndef NLOG
                        Woutput = false;
                        debugStream.Suspend(); // disable logging
#endif
                    }
                } // done computing W's volume integral

                //                                                  // we will call this one
                // (X)_{i,j} += \mu\int_{T}\tau_{j}:\nabla v_{i} dx // X's volume integral
                //                                                  // see also "X's entitity surface integral", "X's neighbour surface integral" and "X's boundary integral" below
                for ( int i = 0; i < numVelocityBaseFunctionsElement; ++i ) {
                    for ( int j = 0; j < numSigmaBaseFunctionsElement; ++j ) {
                        double X_i_j = 0.0;
#ifndef NLOG
//                        if ( ( i == logBaseI ) && ( j == logBaseJ ) ) Xoutput = true;
                        if ( entityOutput && Xoutput ) debugStream.Resume(); // enable logging
                        debugStream << "    = X ========================" << std::endl;
                        debugStream << "    basefunctions " << i << " " << j << std::endl;
                        debugStream << "    volumeQuadrature.nop() " << volumeQuadratureElement.nop() << std::endl;
#endif
                        // sum over all quadrature points
                        for ( int quad = 0; quad < volumeQuadratureElement.nop(); ++quad ) {
                            // get x
                            const ElementCoordinateType x = volumeQuadratureElement.point( quad );
                            // get the integration factor
                            const double elementVolume = geometry.integrationElement( x );
                            // get the quadrature weight
                            const double integrationWeight = volumeQuadratureElement.weight( quad );
                            // compute \tau_{j}:\nabla v_{i}
                            SigmaRangeType gradient_of_v_i( 0.0 );
                            SigmaRangeType tau_j( 0.0 );
                            velocityBaseFunctionSetElement.jacobian( i, x, gradient_of_v_i );
                            sigmaBaseFunctionSetElement.evaluate( j, x, tau_j );
                            const double tau_j_times_gradient_v_i =
                                colonProduct( tau_j, gradient_of_v_i );
                            X_i_j += elementVolume
                                * integrationWeight
                                * mu
                                * tau_j_times_gradient_v_i;
#ifndef NLOG
                            debugStream << "    - quadPoint " << quad;
                            Stuff::printFieldVector( x, "x", debugStream, "      " );
                            debugStream << "\n        - elementVolume: " << elementVolume << std::endl;
                            debugStream << "        - integrationWeight: " << integrationWeight;
                            Stuff::printFieldVector( gradient_of_v_i, "gradient of v_i", debugStream, "      " );
                            Stuff::printFieldMatrix( tau_j, "tau_j", debugStream, "      " );
                            debugStream << "\n        - tau_j_times_gradient_v_i: " << tau_j_times_gradient_v_i << std::endl;
                            debugStream << "        - X_" << i << "_" << j << "+=: " << X_i_j << std::endl;
#endif
                        } // done sum over quadrature points
                        // if small, should be zero
                        if ( fabs( X_i_j ) < eps ) {
                            X_i_j = 0.0;
                        }
                        // add to matrix
                        localXmatrixElement.add( i, j, X_i_j );
#ifndef NLOG
                        Xoutput = false;
                        debugStream.Suspend(); // disable logging
#endif
                    }
                } // done computing X's volume integral

                //                                                  // we will call this one
                // (Z)_{i,j} += -\int_{T}q_{j}(\nabla\cdot v_{i})dx // Z's volume integral
                //                                                  // see also "Z's entitity surface integral", "Z's neighbour surface integral" and "Z's boundary integral" below
                for ( int i = 0; i < numVelocityBaseFunctionsElement; ++i ) {
                    for ( int j = 0; j < numPressureBaseFunctionsElement; ++j ) {
                        double Z_i_j = 0.0;
#ifndef NLOG
//                        if ( ( i == logBaseI ) && ( j == logBaseJ ) ) Zoutput = true;
                        if ( entityOutput && Zoutput ) debugStream.Resume(); // enable logging
                        debugStream << "    = Z ========================" << std::endl;
                        debugStream << "    basefunctions " << i << " " << j << std::endl;
                        debugStream << "    volumeQuadrature.nop() " << volumeQuadratureElement.nop() << std::endl;
#endif
                        // sum over all quadratur points
                        for ( int quad = 0; quad < volumeQuadratureElement.nop(); ++ quad ) {
                            // get x
                            const ElementCoordinateType x = volumeQuadratureElement.point( quad );
                            // get the integration factor
                            const double elementVolume = geometry.integrationElement( x );
                            // get the quadrature weight
                            const double integrationWeight = volumeQuadratureElement.weight( quad );
                            // compute q_{j}\cdot(\nabla\cdot v_i)
                            SigmaRangeType gradient_of_v_i( 0.0 );
                            PressureRangeType q_j( 0.0 );
                            velocityBaseFunctionSetElement.jacobian( i, x, gradient_of_v_i );
                            const double divergence_of_v_i = velocityDivergenceOutOfGradient( gradient_of_v_i );
                            pressureBaseFunctionSetElement.evaluate( j, x, q_j );
                            const double q_j_times_divergence_of_v_i = q_j * divergence_of_v_i;
                            Z_i_j += -1.0
                                * elementVolume
                                * integrationWeight
                                * q_j_times_divergence_of_v_i;
#ifndef NLOG
                            debugStream << "    - quadPoint " << quad;
                            Stuff::printFieldVector( x, "x", debugStream, "      " );
                            debugStream << "\n        - elementVolume: " << elementVolume << std::endl;
                            debugStream << "        - integrationWeight: " << integrationWeight;
                            Stuff::printFieldMatrix( gradient_of_v_i, "gradient_of_v_i", debugStream, "      " );
                            Stuff::printFieldVector( q_j, "q_j", debugStream, "      " );
                            debugStream << "\n        - q_j_times_divergence_of_v_i: " << q_j_times_divergence_of_v_i << std::endl;
                            debugStream << "        - Z_" << i << "_" << j << "+=: " << Z_i_j << std::endl;
#endif
                        } // done sum over all quadrature points
                        // if small, should be zero
                        if ( fabs( Z_i_j ) < eps ) {
                            Z_i_j = 0.0;
                        }
                        // add to matrix
                        localZmatrixElement.add( i, j, Z_i_j );
#ifndef NLOG
                        Zoutput = false;
                        debugStream.Suspend(); // disable logging
#endif
                    }
                } // done computing Z's volume integral

                //                                    // we will call this one
                // (H2)_{j} += \int_{T}f\cdot v_{j}dx // H2's volume integral
                //                                    // see also "H2's boundary integral" further down
                for ( int j = 0; j < numVelocityBaseFunctionsElement; ++j ) {
                    double H2_j = 0.0;
#ifndef NLOG
//                    if ( ( j == logBaseJ ) ) H2output = true;
                    if ( entityOutput && H2output ) debugStream.Resume(); // enable logging
                    debugStream << "    = H2 =======================" << std::endl;
                    debugStream << "    basefunction " << " " << j << std::endl;
                    debugStream << "    volumeQuadrature.nop() " << volumeQuadratureElement.nop() << std::endl;
#endif
                    // sum over all quadratur points
                    for ( int quad = 0; quad < volumeQuadratureElement.nop(); ++ quad ) {
                        // get x
                        const ElementCoordinateType x = volumeQuadratureElement.point( quad );
                        // get the integration factor
                        const double elementVolume = geometry.integrationElement( x );
                        // get the quadrature weight
                        const double integrationWeight = volumeQuadratureElement.weight( quad );
                        // compute f\cdot v_j
                        VelocityRangeType v_j( 0.0 );
                        VelocityRangeType f( 0.0 );
                        velocityBaseFunctionSetElement.evaluate( j, x, v_j );
                        discreteModel_.force( 0.0, x, f );
                        const double f_times_v_j = f * v_j;
                        H2_j += elementVolume
                            * integrationWeight
                            * f_times_v_j;
#ifndef NLOG
                        debugStream << "    - quadPoint " << quad;
                        Stuff::printFieldVector( x, "x", debugStream, "      " );
                        debugStream << "\n        - elementVolume: " << elementVolume << std::endl;
                        debugStream << "        - integrationWeight: " << integrationWeight;
                        Stuff::printFieldVector( f, "f", debugStream, "      " );
                        Stuff::printFieldVector( v_j, "v_j", debugStream, "      " );
                        debugStream << "\n        - f_times_v_j: " << f_times_v_j << std::endl;
                        debugStream << "        - H2_" << j << "+=: " << H2_j << std::endl;
#endif
                    } // done sum over all quadrature points
                    // if small, should be zero
                    if ( fabs( H2_j ) < eps ) {
                        H2_j = 0.0;
                    }
                    // add to rhs
                    LocalH2rhs[ j ] += H2_j;
#ifndef NLOG
                    H2output = false;
                    debugStream.Suspend(); // disable logging
#endif
                } // done computing H2's volume integral

                //                                                // we will call this one
                // (E)_{i,j} += -\int_{T}v_{j}\cdot\nabla q_{i}dx // E's volume integral
                //                                                // see also "E's entitity surface integral", "E's neighbour surface integral" and "E's boundary integral" below
                for ( int i = 0; i < numPressureBaseFunctionsElement; ++i ) {
                    for ( int j = 0; j < numVelocityBaseFunctionsElement; ++j ) {
                        double E_i_j = 0.0;
#ifndef NLOG
//                        if ( ( i == logBaseI ) && ( j == logBaseJ ) ) Eoutput = true;
                        if ( entityOutput && Eoutput ) debugStream.Resume(); // enable logging
                        debugStream << "    = E ========================" << std::endl;
                        debugStream << "    basefunctions " << i << " " << j << std::endl;
                        debugStream << "    volumeQuadrature.nop() " << volumeQuadratureElement.nop() << std::endl;
#endif
                        // sum over all quadratur points
                        for ( int quad = 0; quad < volumeQuadratureElement.nop(); ++ quad ) {
                            // get x
                            ElementCoordinateType x = volumeQuadratureElement.point( quad );
                            // get the integration factor
                            double elementVolume = geometry.integrationElement( x );
                            // get the quadrature weight
                            double integrationWeight = volumeQuadratureElement.weight( quad );
                            // compute v_{j}\cdot(\nabla q_i)
                            typename DiscretePressureFunctionSpaceType::JacobianRangeType jacobian_of_q_i( 0.0 );
                            VelocityRangeType v_j( 0.0 );
                            pressureBaseFunctionSetElement.jacobian( i, x, jacobian_of_q_i );
                            velocityBaseFunctionSetElement.evaluate( j, x, v_j );
                            VelocityRangeType gradient_of_q_i( jacobian_of_q_i[0] );
                            double v_j_times_gradient_of_q_i = v_j * gradient_of_q_i;
                            E_i_j += -1.0
                                * elementVolume
                                * integrationWeight
                                * v_j_times_gradient_of_q_i;
#ifndef NLOG
                            debugStream << "    - quadPoint " << quad;
                            Stuff::printFieldVector( x, "x", debugStream, "      " );
                            debugStream << "\n        - elementVolume: " << elementVolume << std::endl;
                            debugStream << "        - integrationWeight: " << integrationWeight;
                            Stuff::printFieldVector( gradient_of_q_i, "gradient_of_q_i", debugStream, "      " );
                            Stuff::printFieldVector( v_j, "v_j", debugStream, "      " );
                            debugStream << "\n        - v_j_times_gradient_of_q_i: " << v_j_times_gradient_of_q_i << std::endl;
                            debugStream << "        - E_" << i << "_" << j << "+=: " << E_i_j << std::endl;
#endif
                        } // done sum over all quadrature points
                        // if small, should be zero
                        if ( fabs( E_i_j ) < eps ) {
                            E_i_j = 0.0;
                        }
                        // add to matrix
                        localEmatrixElement.add( i, j, E_i_j );
#ifndef NLOG
                        Eoutput = false;
                        debugStream.Suspend(); // disable logging
#endif
                    }
                } // done computing E's volume integral

                // walk the intersections
                IntersectionIteratorType intItEnd = gridPart_.iend( entity );
                for (   IntersectionIteratorType intIt = gridPart_.ibegin( entity );
                        intIt != intItEnd;
                        ++intIt ) {
#ifndef NLOG
//                    if ( ( outputIntersection == intersectionNR ) && entityOutput ) intersectionOutput = true;
                    if ( entityOutput ) intersectionOutput = true;
                    if ( intersectionOutput ) debugStream.Resume(); // enable logging
                    debugStream << "    - ==== start calculations on intersection " << intersectionNR << std::endl;
#endif

                    // get intersection geometry
                    typedef typename IntersectionIteratorType::Geometry
                        IntersectionGeometryType;
//                    const IntersectionGeometryType& intersectionGeoemtry = intIt.intersectionSelfLocal();
                    const IntersectionGeometryType& intersectionGeoemtry = intIt.intersectionGlobal();
#ifndef NLOG
                    // get corners
                    debugStream << "      - intersection " << intersectionNR << " has " << intersectionGeoemtry.corners() << " corners:";
                    for ( int i = 0; i < intersectionGeoemtry.corners(); ++i ) {
                        const VelocityRangeType corner = intersectionGeoemtry[i];
                        Stuff::printFieldVector( corner, "corner_"+Stuff::toString(i), debugStream, "        " );
                    }
                    debugStream << std::endl;
                    debugStream.Suspend(); // disable logging
#endif

                    // get intersection quadrature, seen from inside
                    const FaceQuadratureType faceQuadratureElement( gridPart_,
                                                                    intIt,
<<<<<<< HEAD
                                                                    ( 2 * pressureSpaceOrder ) + 1,
=======
                                                                    quadrature_order,
>>>>>>> f99267fc
                                                                    FaceQuadratureType::INSIDE );

                    // if we are inside the grid
                    if ( intIt.neighbor() && !intIt.boundary() ) {
                        // get neighbour
                        const typename IntersectionIteratorType::EntityPointer neighbourPtr = intIt.outside();
                        const EntityType& neighbour = *neighbourPtr;

                        // get local matrices for the surface integrals
                        LocalMInversMatrixType localMInversMatrixNeighbour = MInversMatrix.localMatrix( entity, neighbour );
                        LocalWmatrixType localWmatrixNeighbour = Wmatrix.localMatrix( entity, neighbour );
                        LocalXmatrixType localXmatrixNeighbour = Xmatrix.localMatrix( entity, neighbour );
                        LocalYmatrixType localYmatrixNeighbour = Ymatrix.localMatrix( entity, neighbour );
                        LocalZmatrixType localZmatrixNeighbour = Zmatrix.localMatrix( entity, neighbour );
                        LocalEmatrixType localEmatrixNeighbour = Ematrix.localMatrix( entity, neighbour );
                        LocalRmatrixType localRmatrixNeighbour = Rmatrix.localMatrix( entity, neighbour );

                        // get basefunctionsets
                        const SigmaBaseFunctionSetType sigmaBaseFunctionSetNeighbour = sigmaSpace_.baseFunctionSet( neighbour );
                        const VelocityBaseFunctionSetType velocityBaseFunctionSetNeighbour = velocitySpace_.baseFunctionSet( neighbour );
                        const PressureBaseFunctionSetType pressureBaseFunctionSetNeighbour = pressureSpace_.baseFunctionSet( neighbour );
                        const int numSigmaBaseFunctionsNeighbour = sigmaBaseFunctionSetNeighbour.numBaseFunctions();
                        const int numVelocityBaseFunctionsNeighbour = velocityBaseFunctionSetNeighbour.numBaseFunctions();
                        const int numPressureBaseFunctionsNeighbour = pressureBaseFunctionSetNeighbour.numBaseFunctions();

                        // get intersection quadrature, seen from outside
                        const FaceQuadratureType faceQuadratureNeighbour(   gridPart_,
                                                                            intIt,
<<<<<<< HEAD
                                                                            ( 2 * pressureSpaceOrder ) + 1,
=======
                                                                            quadrature_order,
>>>>>>> f99267fc
                                                                            FaceQuadratureType::OUTSIDE );

                        // compute the surface integrals

                        //                                                                                                               // we will call this one
                        // (W)_{i,j} += \int_{\varepsilon\in \Epsilon_{I}^{T}}-\hat{u}_{\sigma}^{U^{+}}(v_{j})\cdot\tau_{i}\cdot n_{T}ds // W's element surface integral
                        //           += \int_{\varepsilon\in \Epsilon_{I}^{T}}-\hat{u}_{\sigma}^{U^{-}}(v_{j})\cdot\tau_{i}\cdot n_{T}ds // W's neighbour surface integral
                        //                                                                                                               // see also "W's boundary integral" below
                        //                                                                                                               // and "W's volume integral" above
                        for ( int i = 0; i < numSigmaBaseFunctionsElement; ++i ) {
                            // compute W's element surface integral
                            for ( int j = 0; j < numVelocityBaseFunctionsElement; ++j ) {
                                double W_i_j = 0.0;
#ifndef NLOG
//                                if ( ( i == logBaseI ) && ( j == logBaseJ ) ) Woutput = true;
<<<<<<< HEAD
=======
                                Woutput = true;
>>>>>>> f99267fc
                                if ( intersectionOutput && Woutput ) debugStream.Resume(); // enable logging
                                debugStream << "      = W element ======================" << std::endl;
                                debugStream << "      basefunctions " << i << " " << j << std::endl;
                                debugStream << "      faceQuadratureElement.nop() " << faceQuadratureElement.nop() << std::endl;
#endif
                                // sum over all quadrature points
                                for ( int quad = 0; quad < faceQuadratureElement.nop(); ++quad ) {
                                    // get x in codim<0> and codim<1> coordinates
                                    const ElementCoordinateType x = faceQuadratureElement.point( quad );
                                    const LocalIntersectionCoordinateType localX = faceQuadratureElement.localPoint( quad );
                                    // get the integration factor
                                    const double elementVolume = intersectionGeoemtry.integrationElement( localX );
                                    // get the quadrature weight
                                    const double integrationWeight = faceQuadratureElement.weight( quad );
                                    // compute \hat{u}_{\sigma}^{U^{+}}(v_{j})\cdot\tau_{j}\cdot n_{T}
                                    SigmaRangeType tau_i( 0.0 );
                                    VelocityRangeType v_j( 0.0 );
                                    VelocityRangeType u_sigma_u_plus_flux( 0.0 );
                                    const VelocityRangeType outerNormal = intIt.unitOuterNormal( localX );
                                    sigmaBaseFunctionSetElement.evaluate( i, x, tau_i );
                                    velocityBaseFunctionSetElement.evaluate( j, x, v_j );
                                    discreteModel_.velocitySigmaFlux(   intIt,
                                                                        0.0,
                                                                        localX,
                                                                        DiscreteModelType::inside,
                                                                        v_j,
                                                                        u_sigma_u_plus_flux );
                                    VelocityRangeType tau_i_times_n_t( 0.0 );
                                    tau_i.mv( outerNormal, tau_i_times_n_t );
                                    const double flux_times_tau_i_times_n_t = u_sigma_u_plus_flux * tau_i_times_n_t;
                                    W_i_j += -1.0
                                        * elementVolume
                                        * integrationWeight
                                        * flux_times_tau_i_times_n_t;
#ifndef NLOG
                                    debugStream << "      - quadPoint " << quad;
                                    Stuff::printFieldVector( x, "x", debugStream, "        " );
                                    Stuff::printFieldVector( localX, "localX", debugStream, "          " );
                                    Stuff::printFieldVector( outerNormal, "outerNormal", debugStream, "          " );
                                    debugStream << "\n        - elementVolume: " << elementVolume << std::endl;
                                    debugStream << "        - integrationWeight: " << integrationWeight;
                                    Stuff::printFieldMatrix( tau_i, "tau_i", debugStream, "        " );
                                    Stuff::printFieldVector( v_j, "v_j", debugStream, "        " );
                                    Stuff::printFieldVector( u_sigma_u_plus_flux, "u_sigma_u_plus_flux", debugStream, "        " );
                                    Stuff::printFieldVector( tau_i_times_n_t, "tau_i_times_n_t", debugStream, "        " );
                                    debugStream << "\n          - flux_times_tau_i_times_n_t: " << flux_times_tau_i_times_n_t << std::endl;
                                    debugStream << "          - W_" << i << "_" << j << "+=: " << W_i_j << std::endl;
#endif
                                } // done sum over all quadrature points
                                // if small, should be zero
                                if ( fabs( W_i_j ) < eps ) {
                                    W_i_j = 0.0;
                                }
                                // add to matrix
                                localWmatrixElement.add( i, j, W_i_j );
#ifndef NLOG
                                Woutput = false;
                                debugStream.Suspend(); // disable logging
#endif
                            } // done computing W's element surface integral
                            // compute W's neighbour surface integral
                            for ( int j = 0; j < numVelocityBaseFunctionsNeighbour; ++j ) {
                                double W_i_j = 0.0;
#ifndef NLOG
//                                if ( ( i == logBaseI ) && ( j == logBaseJ ) ) Woutput = true;
                                Woutput = true;
                                if ( intersectionOutput && Woutput ) debugStream.Resume(); // enable logging
                                debugStream << "      = W neighbour ====================" << std::endl;
                                debugStream << "      basefunctions " << i << " " << j << std::endl;
                                debugStream << "      faceQuadratureNeighbour.nop() " << faceQuadratureNeighbour.nop() << std::endl;
#endif
                                // sum over all quadrature points
                                for ( int quad = 0; quad < faceQuadratureNeighbour.nop(); ++quad ) {
                                    // get x in codim<0> and codim<1> coordinates
                                    const ElementCoordinateType x = faceQuadratureNeighbour.point( quad );
                                    const LocalIntersectionCoordinateType localX = faceQuadratureNeighbour.localPoint( quad );
                                    // get the integration factor
                                    const double elementVolume = intersectionGeoemtry.integrationElement( localX );
                                    // get the quadrature weight
                                    const double integrationWeight = faceQuadratureNeighbour.weight( quad );
                                    // compute \hat{u}_{\sigma}^{U^{-}}(v_{j})\cdot\tau_{j}\cdot n_{T}
                                    const VelocityRangeType outerNormal = intIt.unitOuterNormal( localX );
                                    SigmaRangeType tau_i( 0.0 );
                                    VelocityRangeType v_j( 0.0 );
                                    VelocityRangeType u_sigma_u_plus_flux( 0.0 );
                                    sigmaBaseFunctionSetElement.evaluate( i, x, tau_i );
                                    velocityBaseFunctionSetNeighbour.evaluate( j, x, v_j );
                                    discreteModel_.velocitySigmaFlux(   intIt,
                                                                        0.0,
                                                                        localX,
                                                                        DiscreteModelType::outside,
                                                                        v_j,
                                                                        u_sigma_u_plus_flux );
                                    VelocityRangeType tau_i_times_n_t( 0.0 );
                                    tau_i.mv( outerNormal, tau_i_times_n_t );
                                    const double flux_times_tau_i_times_n_t = u_sigma_u_plus_flux * tau_i_times_n_t;
                                    W_i_j += -1.0
                                        * elementVolume
                                        * integrationWeight
                                        * flux_times_tau_i_times_n_t;
#ifndef NLOG
                                    debugStream << "      - quadPoint " << quad;
                                    Stuff::printFieldVector( x, "x", debugStream, "        " );
                                    Stuff::printFieldVector( localX, "localX", debugStream, "          " );
                                    Stuff::printFieldVector( outerNormal, "outerNormal", debugStream, "          " );
                                    debugStream << "\n        - elementVolume: " << elementVolume << std::endl;
                                    debugStream << "        - integrationWeight: " << integrationWeight;
                                    Stuff::printFieldMatrix( tau_i, "tau_i", debugStream, "        " );
                                    Stuff::printFieldVector( v_j, "v_j", debugStream, "        " );
                                    Stuff::printFieldVector( u_sigma_u_plus_flux, "u_sigma_u_plus_flux", debugStream, "        " );
                                    Stuff::printFieldVector( tau_i_times_n_t, "tau_i_times_n_t", debugStream, "        " );
                                    debugStream << "\n          - flux_times_tau_i_times_n_t: " << flux_times_tau_i_times_n_t << std::endl;
                                    debugStream << "          - W_" << i << "_" << j << "+=: " << W_i_j << std::endl;
#endif
                                } // done sum over all quadrature points
                                // if small, should be zero
                                if ( fabs( W_i_j ) < eps ) {
                                    W_i_j = 0.0;
                                }
                                // add to matrix
                                localWmatrixNeighbour.add( i, j, W_i_j );
#ifndef NLOG
                                Woutput = false;
                                debugStream.Suspend(); // disable logging
#endif
                            } // done computing W's neighbour surface integral
                        } // done computing W's surface integrals

                        //                                                                                                                   // we will call this one
                        // (X)_{i,j} += \int_{\varepsilon\in\Epsilon_{I}^{T}}-\mu v_{i}\cdot\hat{\sigma}^{\sigma^{+}}(\tau_{j})\cdot n_{t}ds // X's element sourface integral
                        //           += \int_{\varepsilon\in\Epsilon_{I}^{T}}-\mu v_{i}\cdot\hat{\sigma}^{\sigma^{-}}(\tau_{j})\cdot n_{t}ds // X's neighbour sourface integral
                        //                                                                                                                   // see also "X's boundary integral" below
                        //                                                                                                                   // and "X's volume integral" above
                        for ( int i = 0; i < numVelocityBaseFunctionsElement; ++i ) {
                            // compute X's element sourface integral
                            for ( int j = 0; j < numSigmaBaseFunctionsElement; ++j ) {
                                double X_i_j = 0.0;
#ifndef NLOG
//                                if ( ( i == logBaseI ) && ( j == logBaseJ ) ) Xoutput = true;
                                Xoutput = true;
                                if ( intersectionOutput && Xoutput ) debugStream.Resume(); // enable logging
                                debugStream << "      = X element ======================" << std::endl;
                                debugStream << "      basefunctions " << i << " " << j << std::endl;
                                debugStream << "      volumeQuadratureElement.nop() " << volumeQuadratureElement.nop() << std::endl;
#endif
                                // sum over all quadrature points
                                for ( int quad = 0; quad < faceQuadratureElement.nop(); ++quad ) {
                                    // get x in codim<0> and codim<1> coordinates
                                    const ElementCoordinateType x = faceQuadratureElement.point( quad );
                                    const LocalIntersectionCoordinateType localX = faceQuadratureElement.localPoint( quad );
                                    // get the integration factor
                                    const double elementVolume = intersectionGeoemtry.integrationElement( localX );
                                    // get the quadrature weight
                                    const double integrationWeight = faceQuadratureElement.weight( quad );
                                    // compute -\mu v_{i}\cdot\hat{\sigma}^{\sigma^{+}}(\tau_{j})\cdot n_{t}
                                    const VelocityRangeType outerNormal = intIt.unitOuterNormal( localX );
                                    SigmaRangeType tau_j( 0.0 );
                                    sigmaBaseFunctionSetElement.evaluate( j, x, tau_j );
                                    SigmaRangeType sigma_sigma_plus_flux( 0.0 );
                                    discreteModel_.sigmaFlux(   intIt,
                                                                0.0,
                                                                localX,
                                                                DiscreteModelType::inside,
                                                                tau_j,
                                                                sigma_sigma_plus_flux );
                                    VelocityRangeType flux_times_n_t( 0.0 );
                                    sigma_sigma_plus_flux.mv( outerNormal, flux_times_n_t );
                                    VelocityRangeType v_i( 0.0 );
                                    velocityBaseFunctionSetElement.evaluate( i, x, v_i );
                                    const double v_i_times_flux_times_n_t = v_i * flux_times_n_t;
                                    X_i_j += -1.0
                                        * elementVolume
                                        * integrationWeight
                                        * mu
                                        * v_i_times_flux_times_n_t;
#ifndef NLOG
                                    debugStream << "      - quadPoint " << quad;
                                    Stuff::printFieldVector( x, "x", debugStream, "        " );
                                    Stuff::printFieldVector( localX, "localX", debugStream, "          " );
                                    Stuff::printFieldVector( outerNormal, "outerNormal", debugStream, "          " );
                                    debugStream << "\n        - elementVolume: " << elementVolume << std::endl;
                                    debugStream << "        - integrationWeight: " << integrationWeight;
                                    Stuff::printFieldVector( v_i, "v_i", debugStream, "        " );
                                    Stuff::printFieldMatrix( tau_j, "tau_j", debugStream, "        " );
                                    Stuff::printFieldMatrix( sigma_sigma_plus_flux, "sigma_sigma_plus_flux", debugStream, "        " );
                                    Stuff::printFieldVector( flux_times_n_t, "flux_times_n_t", debugStream, "        " );
                                    debugStream << "\n          - v_i_times_flux_times_n_t: " << v_i_times_flux_times_n_t << std::endl;
                                    debugStream << "          - X_" << i << "_" << j << "+=: " << X_i_j << std::endl;
#endif
                                } // done sum over all quadrature points
                                // if small, should be zero
                                if ( fabs( X_i_j ) < eps ) {
                                    X_i_j = 0.0;
                                }
                                // add to matrix
                                localXmatrixElement.add( i, j, X_i_j );
#ifndef NLOG
                                Xoutput = false;
                                debugStream.Suspend(); // disable logging
#endif
                            } // done computing X's element sourface integral
                            // compute X's neighbour sourface integral
                            for ( int j = 0; j < numSigmaBaseFunctionsNeighbour; ++j ) {
                                double X_i_j = 0.0;
#ifndef NLOG
//                                if ( ( i == logBaseI ) && ( j == logBaseJ ) ) Xoutput = true;
                                Xoutput = true;
                                if ( intersectionOutput && Xoutput ) debugStream.Resume(); // enable logging
                                debugStream << "      = X neighbour ====================" << std::endl;
                                debugStream << "      basefunctions " << i << " " << j << std::endl;
                                debugStream << "      faceQuadratureNeighbour.nop() " << faceQuadratureNeighbour.nop() << std::endl;
#endif
                                // sum over all quadrature points
                                for ( int quad = 0; quad < faceQuadratureNeighbour.nop(); ++quad ) {
                                    // get x codim<0> and codim<1> coordinates
                                    const ElementCoordinateType x = faceQuadratureNeighbour.point( quad );
                                    const LocalIntersectionCoordinateType localX = faceQuadratureNeighbour.localPoint( quad );
                                    // get the integration factor
                                    const double elementVolume = intersectionGeoemtry.integrationElement( localX );
                                    // get the quadrature weight
                                    const double integrationWeight = faceQuadratureNeighbour.weight( quad );
                                    // compute -\mu v_{i}\cdot\hat{\sigma}^{\sigma^{-}}(\tau_{j})\cdot n_{t}
                                    const VelocityRangeType outerNormal = intIt.unitOuterNormal( localX );
                                    SigmaRangeType tau_j( 0.0 );
                                    sigmaBaseFunctionSetNeighbour.evaluate( j, x, tau_j );
                                    SigmaRangeType sigma_sigma_minus_flux( 0.0 );
                                    discreteModel_.sigmaFlux(   intIt,
                                                                0.0,
                                                                localX,
                                                                DiscreteModelType::outside,
                                                                tau_j,
                                                                sigma_sigma_minus_flux );
                                    VelocityRangeType flux_times_n_t( 0.0 );
                                    sigma_sigma_minus_flux.mv( outerNormal, flux_times_n_t );
                                    VelocityRangeType v_i( 0.0 );
                                    velocityBaseFunctionSetElement.evaluate( i, x, v_i );
                                    const double v_i_times_flux_times_n_t = v_i * flux_times_n_t;
                                    X_i_j += -1.0
                                        * elementVolume
                                        * integrationWeight
                                        * mu
                                        * v_i_times_flux_times_n_t;
#ifndef NLOG
                                    debugStream << "      - quadPoint " << quad;
                                    Stuff::printFieldVector( x, "x", debugStream, "        " );
                                    Stuff::printFieldVector( localX, "localX", debugStream, "          " );
                                    Stuff::printFieldVector( outerNormal, "outerNormal", debugStream, "          " );
                                    debugStream << "\n        - elementVolume: " << elementVolume << std::endl;
                                    debugStream << "        - integrationWeight: " << integrationWeight;
                                    Stuff::printFieldVector( v_i, "v_i", debugStream, "        " );
                                    Stuff::printFieldMatrix( tau_j, "tau_j", debugStream, "        " );
                                    Stuff::printFieldMatrix( sigma_sigma_minus_flux, "sigma_sigma_minus_flux", debugStream, "        " );
                                    Stuff::printFieldVector( flux_times_n_t, "flux_times_n_t", debugStream, "        " );
                                    debugStream << "\n          - v_i_times_flux_times_n_t: " << v_i_times_flux_times_n_t << std::endl;
                                    debugStream << "          - X_" << i << "_" << j << "+=: " << X_i_j << std::endl;
#endif
                                } // done sum over all quadrature points
                                // if small, should be zero
                                if ( fabs( X_i_j ) < eps ) {
                                    X_i_j = 0.0;
                                }
                                // add to matrix
                                localXmatrixNeighbour.add( i, j, X_i_j );
#ifndef NLOG
                                Xoutput = false;
                                debugStream.Suspend(); // disable logging
#endif
                            } // done computing X's neighbour sourface integral
                        } // done computing X's sourface integrals

                        //                                                                                                         // we call this one
                        // (Y)_{i,j} += \int_{\varepsilon\in\Epsilon_{I}^{T}}-\mu v_{i}\cdot\hat{\sigma}^{U{+}}(v{j})\cdot n_{t}ds // Y's element surface integral
                        //           += \int_{\varepsilon\in\Epsilon_{I}^{T}}-\mu v_{i}\cdot\hat{\sigma}^{U{-}}(v{j})\cdot n_{t}ds // Y's neighbour surface integral
                        //                                                                                                         // see also "Y's boundary integral" below
                        for ( int i = 0; i < numVelocityBaseFunctionsElement; ++i ) {
                            // compute Y's element surface integral
                            for ( int j = 0; j < numVelocityBaseFunctionsElement; ++j ) {
                                double Y_i_j = 0.0;
#ifndef NLOG
//                                if ( ( i == logBaseI ) && ( j == logBaseJ ) ) Youtput = true;
                                Youtput = true;
                                if ( intersectionOutput && Youtput ) debugStream.Resume(); // enable logging
                                debugStream << "      = Y element ======================" << std::endl;
                                debugStream << "      basefunctions " << i << " " << j << std::endl;
                                debugStream << "      faceQuadratureElement.nop() " << faceQuadratureElement.nop() << std::endl;
#endif
                                // sum over all quadrature points
                                for ( int quad = 0; quad < faceQuadratureElement.nop(); ++quad ) {
                                    // get x codim<0> and codim<1> coordinates
                                    const ElementCoordinateType x = faceQuadratureElement.point( quad );
                                    const LocalIntersectionCoordinateType localX = faceQuadratureElement.localPoint( quad );
                                    // get the integration factor
                                    const double elementVolume = intersectionGeoemtry.integrationElement( localX );
                                    // get the quadrature weight
                                    const double integrationWeight = faceQuadratureElement.weight( quad );
                                    // compute -\mu v_{i}\cdot\hat{\sigma}^{U{+}}(v{j})\cdot n_{t}
                                    const VelocityRangeType outerNormal = intIt.unitOuterNormal( localX );
                                    VelocityRangeType v_j( 0.0 );
                                    velocityBaseFunctionSetElement.evaluate( j, x, v_j );
                                    SigmaRangeType sigma_u_plus_flux( 0.0 );
                                    discreteModel_.sigmaFlux(   intIt,
                                                                0.0,
                                                                localX,
                                                                DiscreteModelType::inside,
                                                                v_j,
                                                                sigma_u_plus_flux );
                                    VelocityRangeType flux_times_n_t( 0.0 );
                                    sigma_u_plus_flux.mv( outerNormal, flux_times_n_t );
                                    VelocityRangeType v_i( 0.0 );
                                    velocityBaseFunctionSetElement.evaluate( i, x, v_i );
                                    const double v_i_times_flux_times_n_t = v_i * flux_times_n_t;
                                    Y_i_j += -1.0
                                        * elementVolume
                                        * integrationWeight
                                        * mu
                                        * v_i_times_flux_times_n_t;
#ifndef NLOG
                                    debugStream << "      - quadPoint " << quad;
                                    Stuff::printFieldVector( x, "x", debugStream, "        " );
                                    Stuff::printFieldVector( localX, "localX", debugStream, "          " );
                                    Stuff::printFieldVector( outerNormal, "outerNormal", debugStream, "          " );
                                    debugStream << "\n        - elementVolume: " << elementVolume << std::endl;
                                    debugStream << "        - integrationWeight: " << integrationWeight;
                                    Stuff::printFieldVector( v_i, "v_i", debugStream, "        " );
                                    Stuff::printFieldVector( v_j, "v_j", debugStream, "        " );
                                    Stuff::printFieldMatrix( sigma_u_plus_flux, "sigma_u_plus_flux", debugStream, "        " );
                                    Stuff::printFieldVector( flux_times_n_t, "flux_times_n_t", debugStream, "        " );
                                    debugStream << "\n          - v_i_times_flux_times_n_t: " << v_i_times_flux_times_n_t << std::endl;
                                    debugStream << "          - Y_" << i << "_" << j << "+=: " << Y_i_j << std::endl;
#endif
                                } // done sum over all quadrature points
                                // if small, should be zero
                                if ( fabs( Y_i_j ) < eps ) {
                                    Y_i_j = 0.0;
                                }
                                // add to matrix
                                localYmatrixElement.add( i, j, Y_i_j );
#ifndef NLOG
                                Youtput = false;
                                debugStream.Suspend(); // disable logging
#endif
                            } // done computing Y's element surface integral
                            // compute Y's neighbour surface integral
                            for ( int j = 0; j < numVelocityBaseFunctionsNeighbour; ++j ) {
                                double Y_i_j = 0.0;
#ifndef NLOG
//                                if ( ( i == logBaseI ) && ( j == logBaseJ ) ) Youtput = true;
                                if ( intersectionOutput && Youtput ) debugStream.Resume(); // enable logging
                                debugStream << "      = Y neighbour ====================" << std::endl;
                                debugStream << "      basefunctions " << i << " " << j << std::endl;
                                debugStream << "      faceQuadratureNeighbour.nop() " << faceQuadratureNeighbour.nop() << std::endl;
#endif
                                // sum over all quadrature points
                                for ( int quad = 0; quad < faceQuadratureNeighbour.nop(); ++quad ) {
                                    // get x codim<0> and codim<1> coordinates
                                    const ElementCoordinateType x = faceQuadratureNeighbour.point( quad );
                                    const LocalIntersectionCoordinateType localX = faceQuadratureNeighbour.localPoint( quad );
                                    // get the integration factor
                                    const double elementVolume = intersectionGeoemtry.integrationElement( localX );
                                    // get the quadrature weight
                                    const double integrationWeight = faceQuadratureNeighbour.weight( quad );
                                    // compute -\mu v_{i}\cdot\hat{\sigma}^{U{-}}(v{j})\cdot n_{t}
                                    const VelocityRangeType outerNormal = intIt.unitOuterNormal( localX );
                                    VelocityRangeType v_j( 0.0 );
                                    velocityBaseFunctionSetNeighbour.evaluate( j, x, v_j );
                                    SigmaRangeType sigma_u_minus_flux( 0.0 );
                                    discreteModel_.sigmaFlux(   intIt,
                                                                0.0,
                                                                localX,
                                                                DiscreteModelType::outside,
                                                                v_j,
                                                                sigma_u_minus_flux );
                                    VelocityRangeType flux_times_n_t( 0.0 );
                                    sigma_u_minus_flux.mv( outerNormal, flux_times_n_t );
                                    VelocityRangeType v_i( 0.0 );
                                    velocityBaseFunctionSetElement.evaluate( i, x, v_i );
                                    const double v_i_times_flux_times_n_t = v_i * flux_times_n_t;
                                    Y_i_j += -1.0
                                        * elementVolume
                                        * integrationWeight
                                        * mu
                                        * v_i_times_flux_times_n_t;
#ifndef NLOG
                                    debugStream << "      - quadPoint " << quad;
                                    Stuff::printFieldVector( x, "x", debugStream, "        " );
                                    Stuff::printFieldVector( localX, "localX", debugStream, "          " );
                                    Stuff::printFieldVector( outerNormal, "outerNormal", debugStream, "          " );
                                    debugStream << "\n        - elementVolume: " << elementVolume << std::endl;
                                    debugStream << "        - integrationWeight: " << integrationWeight;
                                    Stuff::printFieldVector( v_i, "v_i", debugStream, "        " );
                                    Stuff::printFieldVector( v_j, "v_j", debugStream, "        " );
                                    Stuff::printFieldMatrix( sigma_u_minus_flux, "sigma_u_minus_flux", debugStream, "        " );
                                    Stuff::printFieldVector( flux_times_n_t, "flux_times_n_t", debugStream, "        " );
                                    debugStream << "\n          - v_i_times_flux_times_n_t: " << v_i_times_flux_times_n_t << std::endl;
                                    debugStream << "          - Y_" << i << "_" << j << "+=: " << Y_i_j << std::endl;
#endif
                                } // done sum over all quadrature points
                                // if small, should be zero
                                if ( fabs( Y_i_j ) < eps ) {
                                    Y_i_j = 0.0;
                                }
                                // add to matrix
                                localYmatrixNeighbour.add( i, j, Y_i_j );
#ifndef NLOG
                                Youtput = false;
                                debugStream.Suspend(); // disable logging
#endif
                            } // done computing Y's neighbour surface integral
                        } // done computing Y's surface integrals

                        //                                                                                                  // we will call this one
                        // (Z)_{i,j} += \int_{\varepsilon\in\Epsilon_{I}^{T}}\hat{p}^{P^{+}}(q_{j})\cdot v_{i}\cdot n_{T}ds // Z's element surface integral
                        //           += \int_{\varepsilon\in\Epsilon_{I}^{T}}\hat{p}^{P^{-}}(q_{j})\cdot v_{i}\cdot n_{T}ds // Z's neighbour surface integral
                        //                                                                                                  // see also "Z's boundary integral" below
                        //                                                                                                  // and "Z's volume integral" above
                        for ( int i = 0; i < numVelocityBaseFunctionsElement; ++i ) {
                            // compute Z's element surface integral
                            for ( int j = 0; j < numPressureBaseFunctionsElement; ++j ) {
                                double Z_i_j = 0.0;
#ifndef NLOG
//                                if ( ( i == logBaseI ) && ( j == logBaseJ ) ) Zoutput = true;
                                Zoutput = true;
                                if ( intersectionOutput && Zoutput ) debugStream.Resume(); // enable logging
                                debugStream << "      = Z element ======================" << std::endl;
                                debugStream << "      basefunctions " << i << " " << j << std::endl;
                                debugStream << "      faceQuadratureElement.nop() " << faceQuadratureElement.nop() << std::endl;
#endif
                                // sum over all quadrature points
                                for ( int quad = 0; quad < faceQuadratureElement.nop(); ++quad ) {
                                    // get x codim<0> and codim<1> coordinates
                                    const ElementCoordinateType x = faceQuadratureElement.point( quad );
                                    const LocalIntersectionCoordinateType localX = faceQuadratureElement.localPoint( quad );
                                    // get the integration factor
                                    const double elementVolume = intersectionGeoemtry.integrationElement( localX );
                                    // get the quadrature weight
                                    const double integrationWeight = faceQuadratureElement.weight( quad );
                                    // compute \hat{p}^{P^{+}}(q_{j})\cdot v_{i}\cdot n_{T}
                                    const VelocityRangeType outerNormal = intIt.unitOuterNormal( localX );
                                    VelocityRangeType v_i( 0.0 );
                                    velocityBaseFunctionSetElement.evaluate( i, x, v_i );
                                    const double v_i_times_n_t = v_i * outerNormal;
                                    PressureRangeType q_j( 0.0 );
                                    pressureBaseFunctionSetElement.evaluate( j, x, q_j );
                                    PressureRangeType p_p_plus_flux( 0.0 );
                                    discreteModel_.pressureFlux(    intIt,
                                                                    0.0,
                                                                    localX,
                                                                    DiscreteModelType::inside,
                                                                    q_j,
                                                                    p_p_plus_flux );
                                    Z_i_j += elementVolume
                                        * integrationWeight
                                        * p_p_plus_flux
                                        * v_i_times_n_t;
#ifndef NLOG
                                    debugStream << "      - quadPoint " << quad;
                                    Stuff::printFieldVector( x, "x", debugStream, "        " );
                                    Stuff::printFieldVector( localX, "localX", debugStream, "          " );
                                    Stuff::printFieldVector( outerNormal, "outerNormal", debugStream, "          " );
                                    debugStream << "\n        - elementVolume: " << elementVolume << std::endl;
                                    debugStream << "        - integrationWeight: " << integrationWeight;
                                    Stuff::printFieldVector( v_i, "v_i", debugStream, "        " );
                                    Stuff::printFieldVector( q_j, "q_j", debugStream, "        " );
                                    debugStream << "\n          - v_i_times_n_t: " << v_i_times_n_t << std::endl;
                                    debugStream << "\n          - p_p_plus_flux: " << p_p_plus_flux << std::endl;
                                    debugStream << "          - Z_" << i << "_" << j << "+=: " << Z_i_j << std::endl;
#endif
                                } // done sum over all quadrature points
                                // if small, should be zero
                                if ( fabs( Z_i_j ) < eps ) {
                                    Z_i_j = 0.0;
                                }
                                // add to matrix
                                localZmatrixElement.add( i, j, Z_i_j );
#ifndef NLOG
                                Zoutput = false;
                                debugStream.Suspend(); // disable logging
#endif
                            } // done computing Z's element surface integral
                            // compute Z's neighbour surface integral
                            for ( int j = 0; j < numPressureBaseFunctionsNeighbour; ++j ) {
                                double Z_i_j = 0.0;
#ifndef NLOG
//                                if ( ( i == logBaseI ) && ( j == logBaseJ ) ) Zoutput = true;
                                Zoutput = true;
                                if ( intersectionOutput && Zoutput ) debugStream.Resume(); // enable logging
                                debugStream << "      = Z neighbour ====================" << std::endl;
                                debugStream << "      basefunctions " << i << " " << j << std::endl;
                                debugStream << "      faceQuadratureNeighbour.nop() " << faceQuadratureNeighbour.nop() << std::endl;
#endif
                                // sum over all quadrature points
                                for ( int quad = 0; quad < faceQuadratureNeighbour.nop(); ++quad ) {
                                    // get x codim<0> and codim<1> coordinates
                                    const ElementCoordinateType x = faceQuadratureNeighbour.point( quad );
                                    const LocalIntersectionCoordinateType localX = faceQuadratureNeighbour.localPoint( quad );
                                    // get the integration factor
                                    const double elementVolume = intersectionGeoemtry.integrationElement( localX );
                                    // get the quadrature weight
                                    const double integrationWeight = faceQuadratureNeighbour.weight( quad );
                                    // compute \hat{p}^{P^{+}}(q_{j})\cdot v_{i}\cdot n_{T}
                                    const VelocityRangeType outerNormal = intIt.unitOuterNormal( localX );
                                    VelocityRangeType v_i( 0.0 );
                                    velocityBaseFunctionSetElement.evaluate( i, x, v_i );
                                    const double v_i_times_n_t = v_i * outerNormal;
                                    PressureRangeType q_j( 0.0 );
                                    pressureBaseFunctionSetNeighbour.evaluate( j, x, q_j );
                                    PressureRangeType p_p_minus_flux( 0.0 );
                                    discreteModel_.pressureFlux(    intIt,
                                                                    0.0,
                                                                    localX,
                                                                    DiscreteModelType::outside,
                                                                    q_j,
                                                                    p_p_minus_flux );
                                    Z_i_j += elementVolume
                                        * integrationWeight
                                        * p_p_minus_flux
                                        * v_i_times_n_t;
#ifndef NLOG
                                    debugStream << "      - quadPoint " << quad;
                                    Stuff::printFieldVector( x, "x", debugStream, "        " );
                                    Stuff::printFieldVector( localX, "localX", debugStream, "          " );
                                    Stuff::printFieldVector( outerNormal, "outerNormal", debugStream, "          " );
                                    debugStream << "\n        - elementVolume: " << elementVolume << std::endl;
                                    debugStream << "        - integrationWeight: " << integrationWeight;
                                    Stuff::printFieldVector( v_i, "v_i", debugStream, "        " );
                                    Stuff::printFieldVector( q_j, "q_j", debugStream, "        " );
                                    debugStream << "\n          - v_i_times_n_t: " << v_i_times_n_t << std::endl;
                                    debugStream << "\n          - p_p_minus_flux: " << p_p_minus_flux << std::endl;
                                    debugStream << "          - Z_" << i << "_" << j << "+=: " << Z_i_j << std::endl;
#endif
                                } // done sum over all quadrature points
                                // if small, should be zero
                                if ( fabs( Z_i_j ) < eps ) {
                                    Z_i_j = 0.0;
                                }
                                // add to matrix
                                localZmatrixNeighbour.add( i, j, Z_i_j );
#ifndef NLOG
                                Zoutput = false;
                                debugStream.Suspend(); // disable logging
#endif
                            } // done computing Z's neighbour surface integral
                        } // done computing Z's surface integrals

                        //                                                                                                // we will call this one
                        // (E)_{i,j} += \int_{\varepsilon\in\Epsilon_{I}^{T}}\hat{u}_{p}^{U^{+}}(v_{j})\cdot n_{T}q_{i}ds // E's element surface integral
                        //           += \int_{\varepsilon\in\Epsilon_{I}^{T}}\hat{u}_{p}^{U^{-}}(v_{j})\cdot n_{T}q_{i}ds // E's neighbour surface integral
                        //                                                                                                // see also "E's boundary integral" below
                        //                                                                                                // and "E's volume integral" above
                        for ( int i = 0; i < numPressureBaseFunctionsElement; ++i ) {
                            // compute E's element surface integral
                            for ( int j = 0; j < numVelocityBaseFunctionsElement; ++j ) {
                                double E_i_j = 0.0;
#ifndef NLOG
//                                if ( ( i == logBaseI ) && ( j == logBaseJ ) ) Eoutput = true;
                                Eoutput = true;
                                if ( intersectionOutput && Eoutput ) debugStream.Resume(); // enable logging
                                debugStream << "      = E element ======================" << std::endl;
                                debugStream << "      basefunctions " << i << " " << j << std::endl;
                                debugStream << "      faceQuadratureElement.nop() " << faceQuadratureElement.nop() << std::endl;
#endif
                                // sum over all quadrature points
                                for ( int quad = 0; quad < faceQuadratureElement.nop(); ++quad ) {
                                    // get x codim<0> and codim<1> coordinates
                                    const ElementCoordinateType x = faceQuadratureElement.point( quad );
                                    const LocalIntersectionCoordinateType localX = faceQuadratureElement.localPoint( quad );
                                    // get the integration factor
                                    const double elementVolume = intersectionGeoemtry.integrationElement( localX );
                                    // get the quadrature weight
                                    const double integrationWeight = faceQuadratureElement.weight( quad );
                                    // compute \hat{u}_{p}^{U^{+}}(v_{j})\cdot n_{T}q_{i}
                                    const VelocityRangeType outerNormal = intIt.unitOuterNormal( localX );
                                    VelocityRangeType v_j( 0.0 );
                                    velocityBaseFunctionSetElement.evaluate( j, x, v_j );
                                    VelocityRangeType u_p_u_plus_flux( 0.0 );
                                    discreteModel_.velocityPressureFlux(    intIt,
                                                                            0.0,
                                                                            localX,
                                                                            DiscreteModelType::inside,
                                                                            v_j,
                                                                            u_p_u_plus_flux );
                                    const double flux_times_n_t = u_p_u_plus_flux * outerNormal;
                                    PressureRangeType q_i( 0.0 );
                                    pressureBaseFunctionSetElement.evaluate( i, x, q_i );
                                    const double flux_times_n_t_times_q_i = q_i * flux_times_n_t;
                                    E_i_j += elementVolume
                                        * integrationWeight
                                        * flux_times_n_t_times_q_i;
#ifndef NLOG
                                    debugStream << "      - quadPoint " << quad;
                                    Stuff::printFieldVector( x, "x", debugStream, "        " );
                                    Stuff::printFieldVector( localX, "localX", debugStream, "          " );
                                    Stuff::printFieldVector( outerNormal, "outerNormal", debugStream, "          " );
                                    debugStream << "\n        - elementVolume: " << elementVolume << std::endl;
                                    debugStream << "        - integrationWeight: " << integrationWeight;
                                    Stuff::printFieldVector( q_i, "q_i", debugStream, "        " );
                                    Stuff::printFieldVector( v_j, "v_j", debugStream, "        " );
                                    Stuff::printFieldVector( u_p_u_plus_flux, "u_p_u_plus_flux", debugStream, "        " );
                                    debugStream << "\n          - flux_times_n_t: " << flux_times_n_t << std::endl;
                                    debugStream << "\n          - flux_times_n_t_times_q_i: " << flux_times_n_t_times_q_i << std::endl;
                                    debugStream << "          - E_" << i << "_" << j << "+=: " << E_i_j << std::endl;
#endif
                                } // done sum over all quadrature points
                                // if small, should be zero
                                if ( fabs( E_i_j ) < eps ) {
                                    E_i_j = 0.0;
                                }
                                // add to matrix
                                localEmatrixElement.add( i, j, E_i_j );
#ifndef NLOG
                                Eoutput = false;
                                debugStream.Suspend(); // disable logging
#endif
                            } // done computing E's element surface integral
                            // compute E's neighbour surface integral
                            for ( int j = 0; j < numVelocityBaseFunctionsNeighbour; ++j ) {
                                double E_i_j = 0.0;
#ifndef NLOG
//                                if ( ( i == logBaseI ) && ( j == logBaseJ ) ) Eoutput = true;
                                Eoutput = true;
                                if ( intersectionOutput && Eoutput ) debugStream.Resume(); // enable logging
                                debugStream << "      = E neighbour ====================" << std::endl;
                                debugStream << "      basefunctions " << i << " " << j << std::endl;
                                debugStream << "      faceQuadratureNeighbour.nop() " << faceQuadratureNeighbour.nop() << std::endl;
#endif
                                // sum over all quadrature points
                                for ( int quad = 0; quad < faceQuadratureNeighbour.nop(); ++quad ) {
                                    // get x codim<0> and codim<1> coordinates
                                    const ElementCoordinateType x = faceQuadratureNeighbour.point( quad );
                                    const LocalIntersectionCoordinateType localX = faceQuadratureNeighbour.localPoint( quad );
                                    // get the integration factor
                                    const double elementVolume = intersectionGeoemtry.integrationElement( localX );
                                    // get the quadrature weight
                                    const double integrationWeight = faceQuadratureNeighbour.weight( quad );
                                    // compute \hat{u}_{p}^{U^{-}}(v_{j})\cdot n_{T}q_{i}
                                    const VelocityRangeType outerNormal = intIt.unitOuterNormal( localX );
                                    VelocityRangeType v_j( 0.0 );
                                    velocityBaseFunctionSetNeighbour.evaluate( j, x, v_j );
                                    VelocityRangeType u_p_u_minus_flux( 0.0 );
                                    discreteModel_.velocityPressureFlux(    intIt,
                                                                            0.0,
                                                                            localX,
                                                                            DiscreteModelType::outside,
                                                                            v_j,
                                                                            u_p_u_minus_flux );
                                    const double flux_times_n_t = u_p_u_minus_flux * outerNormal;
                                    PressureRangeType q_i( 0.0 );
                                    pressureBaseFunctionSetElement.evaluate( i, x, q_i );
                                    const double flux_times_n_t_times_q_i = q_i * flux_times_n_t;
                                    E_i_j += elementVolume
                                        * integrationWeight
                                        * flux_times_n_t_times_q_i;
#ifndef NLOG
                                    debugStream << "      - quadPoint " << quad;
                                    Stuff::printFieldVector( x, "x", debugStream, "        " );
                                    Stuff::printFieldVector( localX, "localX", debugStream, "          " );
                                    Stuff::printFieldVector( outerNormal, "outerNormal", debugStream, "          " );
                                    debugStream << "\n        - elementVolume: " << elementVolume << std::endl;
                                    debugStream << "        - integrationWeight: " << integrationWeight;
                                    Stuff::printFieldVector( q_i, "q_i", debugStream, "        " );
                                    Stuff::printFieldVector( v_j, "v_j", debugStream, "        " );
                                    Stuff::printFieldVector( u_p_u_minus_flux, "u_p_u_minus_flux", debugStream, "        " );
                                    debugStream << "\n          - flux_times_n_t: " << flux_times_n_t << std::endl;
                                    debugStream << "\n          - flux_times_n_t_times_q_i: " << flux_times_n_t_times_q_i << std::endl;
                                    debugStream << "          - E_" << i << "_" << j << "+=: " << E_i_j << std::endl;
#endif
                                } // done sum over all quadrature points
                                // if small, should be zero
                                if ( fabs( E_i_j ) < eps ) {
                                    E_i_j = 0.0;
                                }
                                // add to matrix
                                localEmatrixNeighbour.add( i, j, E_i_j );
#ifndef NLOG
                                Eoutput = false;
                                debugStream.Suspend(); // disable logging
#endif
                            } // done computing E's neighbour surface integral
                        } // done computing E's surface integrals

                        //                                                                                                // we will call this one
                        // (R)_{i,j} += \int_{\varepsilon\in\Epsilon_{I}^{T}}\hat{u}_{p}^{P^{+}}(q_{j})\cdot n_{T}q_{i}ds // R's element surface integral
                        //           += \int_{\varepsilon\in\Epsilon_{I}^{T}}\hat{u}_{p}^{P^{-}}(q_{j})\cdot n_{T}q_{i}ds // R's neighbour surface integral
                        //                                                                                                // see also "R's boundary integral" below
                        for ( int i = 0; i < numPressureBaseFunctionsElement; ++i ) {
                            // compute R's element surface integral
                            for ( int j = 0; j < numPressureBaseFunctionsElement; ++j ) {
                                double R_i_j = 0.0;
#ifndef NLOG
//                                if ( ( i == logBaseI ) && ( j == logBaseJ ) ) Routput = true;
                                Routput = true;
                                if ( intersectionOutput && Routput ) debugStream.Resume(); // enable logging
                                debugStream << "      = R element ======================" << std::endl;
                                debugStream << "      basefunctions " << i << " " << j << std::endl;
                                debugStream << "      faceQuadratureElement.nop() " << faceQuadratureElement.nop() << std::endl;
#endif
                                // sum over all quadrature points
                                for ( int quad = 0; quad < faceQuadratureElement.nop(); ++quad ) {
                                    // get x codim<0> and codim<1> coordinates
                                    const ElementCoordinateType x = faceQuadratureElement.point( quad );
                                    const LocalIntersectionCoordinateType localX = faceQuadratureElement.localPoint( quad );
                                    // get the integration factor
                                    const double elementVolume = intersectionGeoemtry.integrationElement( localX );
                                    // get the quadrature weight
                                    const double integrationWeight = faceQuadratureElement.weight( quad );
                                    // compute \hat{u}_{p}^{P^{+}}(q_{j})\cdot n_{T}q_{i}
                                    const VelocityRangeType outerNormal = intIt.unitOuterNormal( localX );
                                    PressureRangeType q_j( 0.0 );
                                    pressureBaseFunctionSetElement.evaluate( j, x, q_j );
                                    VelocityRangeType u_p_p_plus_flux( 0.0 );
                                    discreteModel_.velocityPressureFlux(    intIt,
                                                                            0.0,
                                                                            localX,
                                                                            DiscreteModelType::inside,
                                                                            q_j,
                                                                            u_p_p_plus_flux );
                                    const double flux_times_n_t = u_p_p_plus_flux
                                        * outerNormal;
                                    PressureRangeType q_i( 0.0 );
                                    pressureBaseFunctionSetElement.evaluate( i, x, q_i );
                                    const double flux_times_n_t_times_q_i = q_i * flux_times_n_t;
                                    R_i_j += elementVolume
                                        * integrationWeight
                                        * flux_times_n_t_times_q_i;
#ifndef NLOG
                                    debugStream << "      - quadPoint " << quad;
                                    Stuff::printFieldVector( x, "x", debugStream, "        " );
                                    Stuff::printFieldVector( localX, "localX", debugStream, "          " );
                                    Stuff::printFieldVector( outerNormal, "outerNormal", debugStream, "          " );
                                    debugStream << "\n        - elementVolume: " << elementVolume << std::endl;
                                    debugStream << "        - integrationWeight: " << integrationWeight;
                                    Stuff::printFieldVector( q_i, "q_i", debugStream, "        " );
                                    Stuff::printFieldVector( q_j, "q_j", debugStream, "        " );
                                    Stuff::printFieldVector( u_p_p_plus_flux, "u_p_p_plus_flux", debugStream, "        " );
                                    debugStream << "\n          - flux_times_n_t: " << flux_times_n_t << std::endl;
                                    debugStream << "\n          - flux_times_n_t_times_q_i: " << flux_times_n_t_times_q_i << std::endl;
                                    debugStream << "          - R_" << i << "_" << j << "+=: " << R_i_j << std::endl;
#endif
                                } // done sum over all quadrature points
                                // if small, should be zero
                                if ( fabs( R_i_j ) < eps ) {
                                    R_i_j = 0.0;
                                }
                                // add to matrix
                                localRmatrixElement.add( i, j, R_i_j );
#ifndef NLOG
                                Routput = false;
                                debugStream.Suspend(); // disable logging
#endif
                            } // done computing R's element surface integral
                            // compute R's neighbour surface integral
                            for ( int j = 0; j < numPressureBaseFunctionsNeighbour; ++j ) {
                                double R_i_j = 0.0;
#ifndef NLOG
//                                if ( ( i == logBaseI ) && ( j == logBaseJ ) ) Routput = true;
                                Routput = true;
                                if ( intersectionOutput && Routput ) debugStream.Resume(); // enable logging
                                debugStream << "      = R neighbour ====================" << std::endl;
                                debugStream << "      basefunctions " << i << " " << j << std::endl;
                                debugStream << "      faceQuadratureNeighbour.nop() " << faceQuadratureNeighbour.nop() << std::endl;
#endif
                                // sum over all quadrature points
                                for ( int quad = 0; quad < faceQuadratureNeighbour.nop(); ++quad ) {
                                    // get x codim<0> and codim<1> coordinates
                                    const ElementCoordinateType x = faceQuadratureNeighbour.point( quad );
                                    const LocalIntersectionCoordinateType localX = faceQuadratureNeighbour.localPoint( quad );
                                    // get the integration factor
                                    const double elementVolume = intersectionGeoemtry.integrationElement( localX );
                                    // get the quadrature weight
                                    const double integrationWeight = faceQuadratureNeighbour.weight( quad );
                                    // compute \hat{u}_{p}^{P^{-}}(q_{j})\cdot n_{T}q_{i}
                                    const VelocityRangeType outerNormal = intIt.unitOuterNormal( localX );
                                    PressureRangeType q_j( 0.0 );
                                    pressureBaseFunctionSetNeighbour.evaluate( j, x, q_j );
                                    VelocityRangeType u_p_p_minus_flux( 0.0 );
                                    discreteModel_.velocityPressureFlux(    intIt,
                                                                            0.0,
                                                                            localX,
                                                                            DiscreteModelType::outside,
                                                                            q_j,
                                                                            u_p_p_minus_flux );
                                    const double flux_times_n_t = u_p_p_minus_flux
                                        * outerNormal;
                                    PressureRangeType q_i( 0.0 );
                                    pressureBaseFunctionSetElement.evaluate( i, x, q_i );
                                    const double flux_times_n_t_times_q_i = q_i * flux_times_n_t;
                                    R_i_j += elementVolume
                                        * integrationWeight
                                        * flux_times_n_t_times_q_i;
#ifndef NLOG
                                    debugStream << "      - quadPoint " << quad;
                                    Stuff::printFieldVector( x, "x", debugStream, "        " );
                                    Stuff::printFieldVector( localX, "localX", debugStream, "          " );
                                    Stuff::printFieldVector( outerNormal, "outerNormal", debugStream, "          " );
                                    debugStream << "\n        - elementVolume: " << elementVolume << std::endl;
                                    debugStream << "        - integrationWeight: " << integrationWeight;
                                    Stuff::printFieldVector( q_i, "q_i", debugStream, "        " );
                                    Stuff::printFieldVector( q_j, "q_j", debugStream, "        " );
                                    Stuff::printFieldVector( u_p_p_minus_flux, "u_p_p_minus_flux", debugStream, "        " );
                                    debugStream << "\n          - flux_times_n_t: " << flux_times_n_t << std::endl;
                                    debugStream << "\n          - flux_times_n_t_times_q_i: " << flux_times_n_t_times_q_i << std::endl;
                                    debugStream << "          - R_" << i << "_" << j << "+=: " << R_i_j << std::endl;
#endif
                                } // done sum over all quadrature points
                                // if small, should be zero
                                if ( fabs( R_i_j ) < eps ) {
                                    R_i_j = 0.0;
                                }
                                // add to matrix
                                localRmatrixNeighbour.add( i, j, R_i_j );
#ifndef NLOG
                                Routput = false;
                                debugStream.Suspend(); // disable logging
#endif
                            } // done computing R's neighbour surface integral
                        } // done computing R's surface integrals

                    } // done with those inside the grid

                    // if we are on the boundary of the grid
                    if ( !intIt.neighbor() && intIt.boundary() ) {
                        // compute the boundary integrals

                        //                                                                                                               // we wil call this one
                        // (W)_{i,j} += \int_{\varepsilon\in \Epsilon_{D}^{T}}-\hat{u}_{\sigma}^{U^{+}}(v_{j})\cdot\tau_{i}\cdot n_{T}ds // W's boundary integral
                        //                                                                                                               // see also "W's volume integral", "W's element surface integral" and "W's neighbour surface integral" above
                        for ( int i = 0; i < numSigmaBaseFunctionsElement; ++i ) {
                            for ( int j = 0; j < numVelocityBaseFunctionsElement; ++j ) {
                                double W_i_j = 0.0;
#ifndef NLOG
//                                if ( ( i == logBaseI ) && ( j == logBaseJ ) ) Woutput = true;
                                Woutput = true;
                                if ( intersectionOutput && Woutput ) debugStream.Resume(); // enable logging
                                debugStream << "      = W boundary =====================" << std::endl;
                                debugStream << "      basefunctions " << i << " " << j << std::endl;
                                debugStream << "      faceQuadratureElement.nop() " << faceQuadratureElement.nop() << std::endl;
#endif
                                // sum over all quadrature points
                                for ( int quad = 0; quad < faceQuadratureElement.nop(); ++quad ) {
                                    // get x codim<0> and codim<1> coordinates
                                    const ElementCoordinateType x = faceQuadratureElement.point( quad );
                                    const LocalIntersectionCoordinateType localX = faceQuadratureElement.localPoint( quad );
                                    // get the integration factor
                                    const double elementVolume = intersectionGeoemtry.integrationElement( localX );
                                    // get the quadrature weight
                                    const double integrationWeight = faceQuadratureElement.weight( quad );
                                    // compute \hat{u}_{\sigma}^{U^{+}}(v_{j})\cdot\tau_{j}\cdot n_{T}
                                    const VelocityRangeType outerNormal = intIt.unitOuterNormal( localX );
                                    SigmaRangeType tau_i( 0.0 );
                                    VelocityRangeType v_j( 0.0 );
                                    VelocityRangeType u_sigma_u_plus_flux( 0.0 );
                                    sigmaBaseFunctionSetElement.evaluate( i, x, tau_i );
                                    velocityBaseFunctionSetElement.evaluate( j, x, v_j );
                                    discreteModel_.velocitySigmaBoundaryFlux(   intIt,
                                                                                0.0,
                                                                                localX,
                                                                                v_j,
                                                                                u_sigma_u_plus_flux );
                                    VelocityRangeType tau_i_times_n_t( 0.0 );
                                    tau_i.mv( outerNormal, tau_i_times_n_t );
                                    const double flux_times_tau_i_times_n_t = u_sigma_u_plus_flux * tau_i_times_n_t;
                                    W_i_j += -1.0
                                        * elementVolume
                                        * integrationWeight
                                        * flux_times_tau_i_times_n_t;
#ifndef NLOG
                                    debugStream << "      - quadPoint " << quad;
                                    Stuff::printFieldVector( x, "x", debugStream, "        " );
                                    Stuff::printFieldVector( localX, "localX", debugStream, "          " );
                                    Stuff::printFieldVector( outerNormal, "outerNormal", debugStream, "          " );
                                    debugStream << "\n        - elementVolume: " << elementVolume << std::endl;
                                    debugStream << "        - integrationWeight: " << integrationWeight;
                                    Stuff::printFieldMatrix( tau_i, "tau_i", debugStream, "        " );
                                    Stuff::printFieldVector( v_j, "v_j", debugStream, "        " );
                                    Stuff::printFieldVector( u_sigma_u_plus_flux, "u_sigma_u_plus_flux", debugStream, "        " );
                                    Stuff::printFieldVector( tau_i_times_n_t, "tau_i_times_n_t", debugStream, "        " );
                                    debugStream << "\n          - flux_times_tau_i_times_n_t: " << flux_times_tau_i_times_n_t << std::endl;
                                    debugStream << "          - W_" << i << "_" << j << "+=: " << W_i_j << std::endl;
#endif
                                } // done sum over all quadrature points
                                // if small, should be zero
                                if ( fabs( W_i_j ) < eps ) {
                                    W_i_j = 0.0;
                                }
                                // add to matrix
                                localWmatrixElement.add( i, j, W_i_j );
#ifndef NLOG
                                Woutput = false;
                                Logger().SetStreamFlags( Logging::LOG_DEBUG, Logging::LOG_NONE ); // disable logging
#endif
                            }
                        } // done computing W's boundary integral

                        //                                                                                                    // we will call this one
                        // (H1)_{j} = \int_{\varepsilon\in\Epsilon_{D}^{T}}\hat{u}_{\sigma}^{RHS}()\cdot\tau_{j}\cdot n_{T}ds // H1's boundary integral
                        for ( int j = 0; j < numSigmaBaseFunctionsElement; ++j ) {
                            double H1_j = 0.0;
#ifndef NLOG
//                            if ( j == logBaseJ ) H1output = true;
                            H1output = true;
                            if ( intersectionOutput && H1output ) debugStream.Resume(); // enable logging
                            debugStream << "      = H1 boundary ====================" << std::endl;
                            debugStream << "      basefunction " << j << std::endl;
                            debugStream << "      faceQuadratureElement.nop() " << faceQuadratureElement.nop() << std::endl;
#endif
                            // sum over all quadrature points
                            for ( int quad = 0; quad < faceQuadratureElement.nop(); ++quad ) {
                                // get x codim<0> and codim<1> coordinates
                                const ElementCoordinateType x = faceQuadratureElement.point( quad );
                                const LocalIntersectionCoordinateType localX = faceQuadratureElement.localPoint( quad );
                                // get the integration factor
                                const double elementVolume = intersectionGeoemtry.integrationElement( localX );
                                // get the quadrature weight
                                const double integrationWeight = faceQuadratureElement.weight( quad );
                                // compute \hat{u}_{\sigma}^{RHS}()\cdot\tau_{j}\cdot n_{T}
                                const VelocityRangeType outerNormal = intIt.unitOuterNormal( localX );
                                SigmaRangeType tau_j( 0.0 );
                                sigmaBaseFunctionSetElement.evaluate( j, x, tau_j );
                                VelocityRangeType tau_j_times_n_t( 0.0 );
                                tau_j.mv( outerNormal, tau_j_times_n_t );
                                VelocityRangeType u_sigma_rhs_flux( 0.0 );
                                discreteModel_. velocitySigmaBoundaryFlux(  intIt,
                                                                            0.0,
                                                                            localX,
                                                                            u_sigma_rhs_flux );
                                const double flux_times_tau_j_times_n_t = u_sigma_rhs_flux * tau_j_times_n_t;
                                H1_j += elementVolume
                                    * integrationWeight
                                    * flux_times_tau_j_times_n_t;
#ifndef NLOG
                                debugStream << "      - quadPoint " << quad;
                                Stuff::printFieldVector( x, "x", debugStream, "        " );
                                Stuff::printFieldVector( localX, "localX", debugStream, "        " );
                                Stuff::printFieldVector( outerNormal, "outerNormal", debugStream, "        " );
                                debugStream << "\n        - elementVolume: " << elementVolume << std::endl;
                                debugStream << "        - integrationWeight: " << integrationWeight;
                                Stuff::printFieldMatrix( tau_j, "tau_j", debugStream, "        " );
                                Stuff::printFieldVector( u_sigma_rhs_flux, "u_sigma_rhs_flux", debugStream, "        " );
                                Stuff::printFieldVector( tau_j_times_n_t, "tau_j_times_n_t", debugStream, "        " );
                                debugStream << "\n        - flux_times_tau_j_times_n_t: " << flux_times_tau_j_times_n_t << std::endl;
                                debugStream << "        - H1_" << j << "+=: " << H1_j << std::endl;
#endif
                            } // done sum over all quadrature points
                            // if small, should be zero
                            if ( fabs( H1_j ) < eps ) {
                                H1_j = 0.0;
                            }
                            // add to rhs
                            LocalH1rhs[ j ] += H1_j;
#ifndef NLOG
                            H1output = false;
                            debugStream.Suspend(); // disable logging
#endif
                        } // done computing H1's boundary integral

                        //                                                                                                                   // we will call this one
                        // (X)_{i,j} += \int_{\varepsilon\in\Epsilon_{D}^{T}}-\mu v_{i}\cdot\hat{\sigma}^{\sigma^{+}}(\tau_{j})\cdot n_{t}ds // X's boundary integral
                        //                                                                                                                   // see also "X's volume integral", "X's element surface integral" and "X's neighbour surface integral" above
                        for ( int i = 0; i < numVelocityBaseFunctionsElement; ++i ) {
                            for ( int j = 0; j < numSigmaBaseFunctionsElement; ++j ) {
                                double X_i_j = 0.0;
#ifndef NLOG
//                                if ( ( i == logBaseI ) && ( j == logBaseJ ) ) Xoutput = true;
                                Xoutput = true;
                                if ( intersectionOutput && Xoutput ) debugStream.Resume(); // enable logging
                                debugStream << "      = X boundary =====================" << std::endl;
                                debugStream << "      basefunctions " << i << " " << j << std::endl;
                                debugStream << "      faceQuadratureElement.nop() " << faceQuadratureElement.nop() << std::endl;
#endif
                                // sum over all quadrature points
                                for ( int quad = 0; quad < faceQuadratureElement.nop(); ++quad ) {
                                    // get x codim<0> and codim<1> coordinates
                                    const ElementCoordinateType x = faceQuadratureElement.point( quad );
                                    const LocalIntersectionCoordinateType localX = faceQuadratureElement.localPoint( quad );
                                    // get the integration factor
                                    const double elementVolume = intersectionGeoemtry.integrationElement( localX );
                                    // get the quadrature weight
                                    const double integrationWeight = faceQuadratureElement.weight( quad );
                                    // compute -\mu v_{i}\cdot\hat{\sigma}^{\sigma^{+}}(\tau_{j})\cdot n_{t}
                                    const VelocityRangeType outerNormal = intIt.unitOuterNormal( localX );
                                    SigmaRangeType tau_j( 0.0 );
                                    sigmaBaseFunctionSetElement.evaluate( j, x, tau_j );
                                    SigmaRangeType sigma_sigma_plus_flux( 0.0 );
                                    discreteModel_.sigmaBoundaryFlux(   intIt,
                                                                        0.0,
                                                                        localX,
                                                                        tau_j,
                                                                        sigma_sigma_plus_flux );
                                    VelocityRangeType flux_times_n_t( 0.0 );
                                    sigma_sigma_plus_flux.mv( outerNormal, flux_times_n_t );
                                    VelocityRangeType v_i( 0.0 );
                                    velocityBaseFunctionSetElement.evaluate( i, x, v_i );
                                    const double v_i_times_flux_times_n_t = v_i * flux_times_n_t;
                                    X_i_j += -1.0
                                        * elementVolume
                                        * integrationWeight
                                        * mu
                                        * v_i_times_flux_times_n_t;
#ifndef NLOG
                                    debugStream << "      - quadPoint " << quad;
                                    Stuff::printFieldVector( x, "x", debugStream, "        " );
                                    Stuff::printFieldVector( localX, "localX", debugStream, "          " );
                                    Stuff::printFieldVector( outerNormal, "outerNormal", debugStream, "          " );
                                    debugStream << "\n        - elementVolume: " << elementVolume << std::endl;
                                    debugStream << "        - integrationWeight: " << integrationWeight;
                                    Stuff::printFieldVector( v_i, "v_i", debugStream, "        " );
                                    Stuff::printFieldMatrix( tau_j, "tau_j", debugStream, "        " );
                                    Stuff::printFieldMatrix( sigma_sigma_plus_flux, "sigma_sigma_plus_flux", debugStream, "        " );
                                    Stuff::printFieldVector( flux_times_n_t, "flux_times_n_t", debugStream, "        " );
                                    debugStream << "\n          - v_i_times_flux_times_n_t: " << v_i_times_flux_times_n_t << std::endl;
                                    debugStream << "          - X_" << i << "_" << j << "+=: " << X_i_j << std::endl;
#endif
                                } // done sum over all quadrature points
                                // if small, should be zero
                                if ( fabs( X_i_j ) < eps ) {
                                    X_i_j = 0.0;
                                }
                                // add to matrix
                                localXmatrixElement.add( i, j, X_i_j );
#ifndef NLOG
                                Xoutput = false;
                                Logger().SetStreamFlags( Logging::LOG_DEBUG, Logging::LOG_NONE ); // disable logging
#endif
                            }
                        } // done computing X's boundary integral

                        //                                                                                                  // we will call this one
                        // (Z)_{i,j} += \int_{\varepsilon\in\Epsilon_{D}^{T}}\hat{p}^{P^{+}}(q_{j})\cdot v_{i}\cdot n_{T}ds // Z's boundary integral
                        //                                                                                                  // see also "Z's volume integral", "Z's element surface integral" and "Z's neighbour surface integral" above
                        for ( int i = 0; i < numVelocityBaseFunctionsElement; ++i ) {
                            // compute the boundary integral
                            for ( int j = 0; j < numPressureBaseFunctionsElement; ++j ) {
                                double Z_i_j = 0.0;
#ifndef NLOG
//                                if ( ( i == logBaseI ) && ( j == logBaseJ ) ) Zoutput = true;
                                Zoutput = true;
                                if ( intersectionOutput && Zoutput ) debugStream.Resume(); // enable logging
                                debugStream << "      = Z boundary =====================" << std::endl;
                                debugStream << "      basefunctions " << i << " " << j << std::endl;
                                debugStream << "      faceQuadratureElement.nop() " << faceQuadratureElement.nop() << std::endl;
#endif
                                // sum over all quadrature points
                                for ( int quad = 0; quad < faceQuadratureElement.nop(); ++quad ) {
                                    // get x codim<0> and codim<1> coordinates
                                    const ElementCoordinateType x = faceQuadratureElement.point( quad );
                                    const LocalIntersectionCoordinateType localX = faceQuadratureElement.localPoint( quad );
                                    // get the integration factor
                                    const double elementVolume = intersectionGeoemtry.integrationElement( localX );
                                    // get the quadrature weight
                                    const double integrationWeight = faceQuadratureElement.weight( quad );
                                    // compute \hat{p}^{P^{+}}(q_{j})\cdot v_{i}\cdot n_{T}
                                    const VelocityRangeType outerNormal = intIt.unitOuterNormal( localX );
                                    VelocityRangeType v_i( 0.0 );
                                    velocityBaseFunctionSetElement.evaluate( i, x, v_i );
                                    const double v_i_times_n_t = v_i * outerNormal;
                                    PressureRangeType q_j( 0.0 );
                                    pressureBaseFunctionSetElement.evaluate( j, x, q_j );
                                    PressureRangeType p_p_plus_flux( 0.0 );
                                    discreteModel_.pressureBoundaryFlux(    intIt,
                                                                    0.0,
                                                                    localX,
                                                                    q_j,
                                                                    p_p_plus_flux );
                                    Z_i_j += elementVolume
                                        * integrationWeight
                                        * p_p_plus_flux
                                        * v_i_times_n_t;
#ifndef NLOG
                                    debugStream << "      - quadPoint " << quad;
                                    Stuff::printFieldVector( x, "x", debugStream, "        " );
                                    Stuff::printFieldVector( localX, "localX", debugStream, "          " );
                                    Stuff::printFieldVector( outerNormal, "outerNormal", debugStream, "          " );
                                    debugStream << "\n        - elementVolume: " << elementVolume << std::endl;
                                    debugStream << "        - integrationWeight: " << integrationWeight;
                                    Stuff::printFieldVector( v_i, "v_i", debugStream, "        " );
                                    Stuff::printFieldVector( q_j, "q_j", debugStream, "        " );
                                    debugStream << "\n          - v_i_times_n_t: " << v_i_times_n_t << std::endl;
                                    debugStream << "\n          - p_p_plus_flux: " << p_p_plus_flux << std::endl;
                                    debugStream << "          - Z_" << i << "_" << j << "+=: " << Z_i_j << std::endl;
#endif
                                } // done sum over all quadrature points
                                // if small, should be zero
                                if ( fabs( Z_i_j ) < eps ) {
                                    Z_i_j = 0.0;
                                }
                                // add to matrix
                                localZmatrixElement.add( i, j, Z_i_j );
#ifndef NLOG
                                Zoutput = false;
                                debugStream.Suspend(); // disable logging
#endif
                            }
                        } // done computing Z's boundary integral

                        //                                                                                                                 // we will call this one
                        // (H2)_{j} += \int_{\varepsilon\in\Epsilon_{D}^{T}}\left( \mu v_{j}\cdot\hat{\sigma}^{RHS}()\cdot n_{T}ds         // H2's 1st boundary integral
                        //                                                         -\hat{p}^{RHS}()\cdot v_{j}\cdot n_{T}ds        \right) // H2's 2nd boundary integral
                        //                                                                                                                 // see also "H2's volume integral" above
                        for ( int j = 0; j < numVelocityBaseFunctionsElement; ++j ) {
                            double H2_j = 0.0;
#ifndef NLOG
//                            if ( j == logBaseJ ) H2output = true;
                            H2output = true;
                            if ( intersectionOutput && H2output ) debugStream.Resume(); // enable logging
                            debugStream << "      = H2 boundary ====================" << std::endl;
                            debugStream << "      basefunction " << j << std::endl;
                            debugStream << "      faceQuadratureElement.nop() " << faceQuadratureElement.nop() << std::endl;
#endif
                            // sum over all quadrature points
                            for ( int quad = 0; quad < faceQuadratureElement.nop(); ++quad ) {
                                // get x codim<0> and codim<1> coordinates
                                const ElementCoordinateType x = faceQuadratureElement.point( quad );
                                const LocalIntersectionCoordinateType localX = faceQuadratureElement.localPoint( quad );
                                // get the integration factor
                                const double elementVolume = intersectionGeoemtry.integrationElement( localX );
                                // get the quadrature weight
                                const double integrationWeight = faceQuadratureElement.weight( quad );
                                // prepare
                                const VelocityRangeType outerNormal = intIt.unitOuterNormal( localX );
                                VelocityRangeType v_j( 0.0 );
                                velocityBaseFunctionSetElement.evaluate( j, x, v_j );
                                // compute \mu v_{j}\cdot\hat{\sigma}^{RHS}()\cdot n_{T}
                                SigmaRangeType sigma_rhs_flux( 0.0 );
                                discreteModel_.sigmaBoundaryFlux(   intIt,
                                                                    0.0,
                                                                    localX,
                                                                    sigma_rhs_flux );
                                VelocityRangeType flux_times_n_t( 0.0 );
                                sigma_rhs_flux.mv( outerNormal, flux_times_n_t );
                                const double v_j_times_flux_times_n_t = v_j * flux_times_n_t;
                                H2_j += elementVolume
                                    * integrationWeight
                                    * mu
                                    * v_j_times_flux_times_n_t;
                                // done computing H2's 1st boundary integral
#ifndef NLOG
                                debugStream << "      - quadPoint " << quad;
                                Stuff::printFieldVector( x, "x", debugStream, "        " );
                                Stuff::printFieldVector( localX, "localX", debugStream, "        " );
                                Stuff::printFieldVector( outerNormal, "outerNormal", debugStream, "        " );
                                debugStream << "\n        - elementVolume: " << elementVolume << std::endl;
                                debugStream << "        - integrationWeight: " << integrationWeight;
                                Stuff::printFieldVector( v_j, "v_j", debugStream, "        " );
                                Stuff::printFieldMatrix( sigma_rhs_flux, "sigma_rhs_flux", debugStream, "        " );
                                Stuff::printFieldVector( flux_times_n_t, "flux_times_n_t", debugStream, "        " );
                                debugStream << "\n        - v_j_times_flux_times_n_t: " << v_j_times_flux_times_n_t << std::endl;
                                debugStream << "        - H2_" << j << "+=: " << H2_j;
#endif
                                // compute -\hat{p}^{RHS}()\cdot v_{j}\cdot n_{T}
                                const double v_j_times_n_t = v_j * outerNormal;
                                PressureRangeType p_rhs_flux( 0.0 );
                                discreteModel_.pressureBoundaryFlux(    intIt,
                                                                        0.0,
                                                                        localX,
                                                                        p_rhs_flux );
                                const double flux_times_v_j_times_n_t = p_rhs_flux * v_j_times_n_t;
                                H2_j += -1.0
                                    * elementVolume
                                    * integrationWeight
                                    * flux_times_v_j_times_n_t;
                                // done computing H2's 2nd boundary integral
#ifndef NLOG
                                Stuff::printFieldVector( p_rhs_flux, "p_rhs_flux", debugStream, "        " );
                                debugStream << "\n        - flux_times_v_j_times_n_t: " << flux_times_v_j_times_n_t << std::endl;
                                debugStream << "        - H2_" << j << "+=: " << H2_j << std::endl;
#endif
                            } // done sum over all quadrature points
                            // if small, should be zero
                            if ( fabs( H2_j ) < eps ) {
                                H2_j = 0.0;
                            }
                            // add to rhs
                            LocalH2rhs[ j ] += H2_j;
#ifndef NLOG
                            H2output = false;
                            debugStream.Suspend(); // disable logging
#endif
                        } // done computing H2's boundary integrals

                        //                                                                                               // we will call this one
                        // (E)_{i,j} += \int_{\varepsilon\in\Epsilon_{D}^{T}}\hat{u}_{p}^{U^{+}}(v_{j}\cdot n_{T}q_{i}ds // E's boundary integral
                        //                                                                                               // see also "E's volume integral", "E's element surface integral" and "E's neighbour surface integral" above
                        for ( int i = 0; i < numPressureBaseFunctionsElement; ++i ) {
                            // compute the boundary integral
                            for ( int j = 0; j < numVelocityBaseFunctionsElement; ++j ) {
                                double E_i_j = 0.0;
#ifndef NLOG
//                                if ( ( i == logBaseI ) && ( j == logBaseJ ) ) Eoutput = true;
                                Eoutput = true;
                                if ( intersectionOutput && Eoutput ) debugStream.Resume(); // enable logging
                                debugStream << "      = E boundary =====================" << std::endl;
                                debugStream << "      basefunctions " << i << " " << j << std::endl;
                                debugStream << "      faceQuadratureElement.nop() " << faceQuadratureElement.nop() << std::endl;
#endif
                                // sum over all quadrature points
                                for ( int quad = 0; quad < faceQuadratureElement.nop(); ++quad ) {
                                    // get x codim<0> and codim<1> coordinates
                                    const ElementCoordinateType x = faceQuadratureElement.point( quad );
                                    const LocalIntersectionCoordinateType localX = faceQuadratureElement.localPoint( quad );
                                    // get the integration factor
                                    const double elementVolume = intersectionGeoemtry.integrationElement( localX );
                                    // get the quadrature weight
                                    const double integrationWeight = faceQuadratureElement.weight( quad );
                                    // compute \hat{u}_{p}^{U^{+}}(v_{j})\cdot n_{T}q_{i}
                                    const VelocityRangeType outerNormal = intIt.unitOuterNormal( localX );
                                    VelocityRangeType v_j( 0.0 );
                                    velocityBaseFunctionSetElement.evaluate( j, x, v_j );
                                    VelocityRangeType u_p_u_plus_flux( 0.0 );
                                    discreteModel_.velocityPressureBoundaryFlux(    intIt,
                                                                            0.0,
                                                                            localX,
                                                                            v_j,
                                                                            u_p_u_plus_flux );
                                    const double flux_times_n_t = u_p_u_plus_flux * outerNormal;
                                    PressureRangeType q_i( 0.0 );
                                    pressureBaseFunctionSetElement.evaluate( i, x, q_i );
                                    const double flux_times_n_t_times_q_i = q_i * flux_times_n_t;
                                    E_i_j += elementVolume
                                        * integrationWeight
                                        * flux_times_n_t_times_q_i;
#ifndef NLOG
                                    debugStream << "      - quadPoint " << quad;
                                    Stuff::printFieldVector( x, "x", debugStream, "        " );
                                    Stuff::printFieldVector( localX, "localX", debugStream, "          " );
                                    Stuff::printFieldVector( outerNormal, "outerNormal", debugStream, "          " );
                                    debugStream << "\n        - elementVolume: " << elementVolume << std::endl;
                                    debugStream << "        - integrationWeight: " << integrationWeight;
                                    Stuff::printFieldVector( q_i, "q_i", debugStream, "        " );
                                    Stuff::printFieldVector( v_j, "v_j", debugStream, "        " );
                                    Stuff::printFieldVector( u_p_u_plus_flux, "u_p_u_plus_flux", debugStream, "        " );
                                    debugStream << "\n          - flux_times_n_t: " << flux_times_n_t << std::endl;
                                    debugStream << "\n          - flux_times_n_t_times_q_i: " << flux_times_n_t_times_q_i << std::endl;
                                    debugStream << "          - E_" << i << "_" << j << "+=: " << E_i_j << std::endl;
#endif
                                } // done sum over all quadrature points
                                // if small, should be zero
                                if ( fabs( E_i_j ) < eps ) {
                                    E_i_j = 0.0;
                                }
                                // add to matrix
                                localEmatrixElement.add( i, j, E_i_j );
#ifndef NLOG
                                Eoutput = false;
                                debugStream.Suspend(); // disable logging
#endif
                            }
                        } // done computing E's boundary integral

                        //                                                                                                // we call this one
                        // (R)_{i,j} += \int_{\varepsilon\in\Epsilon_{D}^{T}}\hat{u}_{p}^{P^{+}}(q_{j})\cdot n_{t}q_{i}ds // R's boundary integral
                        //                                                                                                // see also "R's element surface integral" and "R's neighbour surface integral" above
                        for ( int i = 0; i < numPressureBaseFunctionsElement; ++i ) {
                            for ( int j = 0; j < numPressureBaseFunctionsElement; ++j ) {
                                double R_i_j = 0.0;
#ifndef NLOG
//                                if ( ( i == logBaseI ) && ( j == logBaseJ ) ) Routput = true;
                                Routput = true;
                                if ( intersectionOutput && Routput ) debugStream.Resume(); // enable logging
                                debugStream << "      = R boundary =====================" << std::endl;
                                debugStream << "      basefunctions " << i << " " << j << std::endl;
                                debugStream << "      faceQuadratureElement.nop() " << faceQuadratureElement.nop() << std::endl;
#endif
                                // sum over all quadrature points
                                for ( int quad = 0; quad < faceQuadratureElement.nop(); ++quad ) {
                                    // get x codim<0> and codim<1> coordinates
                                    const ElementCoordinateType x = faceQuadratureElement.point( quad );
                                    const LocalIntersectionCoordinateType localX = faceQuadratureElement.localPoint( quad );
                                    // get the integration factor
                                    const double elementVolume = intersectionGeoemtry.integrationElement( localX );
                                    // get the quadrature weight
                                    const double integrationWeight = faceQuadratureElement.weight( quad );
                                    // compute \hat{u}_{p}^{P^{+}}(q_{j})\cdot n_{T}q_{i}
                                    const VelocityRangeType outerNormal = intIt.unitOuterNormal( localX );
                                    PressureRangeType q_j( 0.0 );
                                    pressureBaseFunctionSetElement.evaluate( j, x, q_j );
                                    VelocityRangeType u_p_p_plus_flux( 0.0 );
                                    discreteModel_.velocityPressureBoundaryFlux(    intIt,
                                                                                    0.0,
                                                                                    localX,
                                                                                    q_j,
                                                                                    u_p_p_plus_flux );
                                    const double flux_times_n_t = u_p_p_plus_flux
                                        * outerNormal;
                                    PressureRangeType q_i( 0.0 );
                                    pressureBaseFunctionSetElement.evaluate( i, x, q_i );
                                    const double flux_times_n_t_times_q_i = q_i * flux_times_n_t;
                                    R_i_j += elementVolume
                                        * integrationWeight
                                        * flux_times_n_t_times_q_i;
#ifndef NLOG
                                    debugStream << "      - quadPoint " << quad;
                                    Stuff::printFieldVector( x, "x", debugStream, "        " );
                                    Stuff::printFieldVector( localX, "localX", debugStream, "          " );
                                    Stuff::printFieldVector( outerNormal, "outerNormal", debugStream, "          " );
                                    debugStream << "\n        - elementVolume: " << elementVolume << std::endl;
                                    debugStream << "        - integrationWeight: " << integrationWeight;
                                    Stuff::printFieldVector( q_i, "q_i", debugStream, "        " );
                                    Stuff::printFieldVector( q_j, "q_j", debugStream, "        " );
                                    Stuff::printFieldVector( u_p_p_plus_flux, "u_p_p_plus_flux", debugStream, "        " );
                                    debugStream << "\n          - flux_times_n_t: " << flux_times_n_t << std::endl;
                                    debugStream << "\n          - flux_times_n_t_times_q_i: " << flux_times_n_t_times_q_i << std::endl;
                                    debugStream << "          - R_" << i << "_" << j << "+=: " << R_i_j << std::endl;
#endif
                                } // done sum over all quadrature points
                                // if small, should be zero
                                if ( fabs( R_i_j ) < eps ) {
                                    R_i_j = 0.0;
                                }
                                // add to matrix
                                localRmatrixElement.add( i, j, R_i_j );
#ifndef NLOG
                                Routput = false;
                                debugStream.Suspend(); // disable logging
#endif
                            }
                        } // done computing R's boundary integral

                        //                                                                                        // we will call this one
                        // (H3)_{j} = \int_{\varepsilon\in\Epsilon_{D}^{T}}-\hat{u}_{p}^{RHS}()\cdot n_{T}q_{j}ds // H3's boundary integral
                        for ( int j = 0; j < numPressureBaseFunctionsElement; ++j ) {
                            double H3_j = 0.0;
#ifndef NLOG
//                            if ( j == logBaseJ ) H3output = true;
                            H3output = true;
                            if ( intersectionOutput && H3output ) debugStream.Resume(); // enable logging
                            debugStream << "      = H3 boundary ====================" << std::endl;
                            debugStream << "      basefunction " << j << std::endl;
                            debugStream << "      faceQuadratureElement.nop() " << faceQuadratureElement.nop() << std::endl;
#endif
                            // sum over all quadrature points
                            for ( int quad = 0; quad < faceQuadratureElement.nop(); ++quad ) {
                                // get x codim<0> and codim<1> coordinates
                                const ElementCoordinateType x = faceQuadratureElement.point( quad );
                                const LocalIntersectionCoordinateType localX = faceQuadratureElement.localPoint( quad );
                                // get the integration factor
                                const double elementVolume = intersectionGeoemtry.integrationElement( localX );
                                // get the quadrature weight
                                const double integrationWeight = faceQuadratureElement.weight( quad );
                                // compute -\hat{u}_{p}^{RHS}()\cdot n_{T}q_{j}
                                const VelocityRangeType outerNormal = intIt.unitOuterNormal( localX );
                                VelocityRangeType u_p_rhs_flux( 0.0 );
                                discreteModel_.velocityPressureBoundaryFlux( intIt,
                                                                            0.0,
                                                                            localX,
                                                                            u_p_rhs_flux );
                                const double flux_times_n_t = u_p_rhs_flux
                                    * outerNormal;
                                PressureRangeType q_j( 0.0 );
                                pressureBaseFunctionSetElement.evaluate( j, x, q_j );
                                const double flux_times_n_t_times_q_j = q_j
                                    * flux_times_n_t;
                                H3_j += elementVolume
                                    * integrationWeight
                                    * flux_times_n_t_times_q_j;
#ifndef NLOG
                                debugStream << "      - quadPoint " << quad;
                                Stuff::printFieldVector( x, "x", debugStream, "        " );
                                Stuff::printFieldVector( localX, "localX", debugStream, "        " );
                                Stuff::printFieldVector( outerNormal, "outerNormal", debugStream, "        " );
                                debugStream << "\n        - elementVolume: " << elementVolume << std::endl;
                                debugStream << "        - integrationWeight: " << integrationWeight;
                                Stuff::printFieldVector( q_j, "q_j", debugStream, "        " );
                                Stuff::printFieldVector( u_p_rhs_flux, "u_p_rhs_flux", debugStream, "        " );
                                debugStream << "\n        - flux_times_n_t: " << flux_times_n_t << std::endl;
                                debugStream << "\n        - flux_times_n_t_times_q_j: " << flux_times_n_t_times_q_j << std::endl;
                                debugStream << "        - H3_" << j << "+=: " << H3_j << std::endl;
#endif
                            } // done sum over all quadrature points
                            // if small, should be zero
                            if ( fabs( H3_j ) < eps ) {
                                H3_j = 0.0;
                            }
                            // add to rhs
                            LocalH3rhs[ j ] += H3_j;
#ifndef NLOG
                            H3output = false;
                            debugStream.Suspend(); // disable logging
#endif
                        } // done computing H3's boundary integral

                    } // done with those on the boundary
#ifndef NLOG
                    if ( intersectionOutput ) debugStream.Resume(); // enable logging
                    debugStream << "    - ==== done calculations on intersection " << intersectionNR << std::endl;
                    debugStream.Suspend(); // disable logging
                    intersectionOutput = false;
                    ++intersectionNR;
#endif
                } // done walking the neighbours

#ifndef NLOG
                intersectionNR = 0;
                if ( entityOutput ) debugStream.Resume(); // enable logging
                debugStream << "  - == done calculations on entity " << entityNR << std::endl;
                debugStream.Suspend(); // disable logging
                entityOutput = false;
                ++entityNR;
#endif
            } // done walking the grid
#ifndef NLOG
            if ( numberOfEntities > 19 ) {
                infoStream << "]";
            }
            infoStream << "\n- gridwalk done" << std::endl;

            if ( Mprint || Wprint || Xprint || Yprint || Zprint || Eprint || Rprint || H1print || H2print || H3print ) {
                debugStream.Resume();
                debugStream << "- printing matrices" << std::endl;
                if ( Mprint ) {
                    debugStream << " - = M ============" << std::endl;
                    debugStream.Log( &MInversMatrixType::MatrixType::print,  MInversMatrix.matrix() );
                }
                if ( Wprint ) {
                    debugStream << " - = W ============" << std::endl;
                    debugStream.Log( &WmatrixType::MatrixType::print,  Wmatrix.matrix() );
                }
                if ( Xprint ) {
                    debugStream << " - = X ============" << std::endl;
                    debugStream.Log( &XmatrixType::MatrixType::print,  Xmatrix.matrix() );
                }
                if ( Yprint ) {
                    debugStream << " - = Y ============" << std::endl;
                    debugStream.Log( &YmatrixType::MatrixType::print,  Ymatrix.matrix() );
                }
                if ( Zprint ) {
                    debugStream << " - = Z ============" << std::endl;
                    debugStream.Log( &ZmatrixType::MatrixType::print,  Zmatrix.matrix() );
                }
                if ( Eprint ) {
                    debugStream << " - = E ============" << std::endl;
                    debugStream.Log( &EmatrixType::MatrixType::print,  Ematrix.matrix() );
                }
                if ( Rprint ) {
                    debugStream << " - = R ============" << std::endl;
                    debugStream.Log( &RmatrixType::MatrixType::print,  Rmatrix.matrix() );
                }
                if ( H1print ) {
                    debugStream << " - = H1 ===========" << std::endl;
                    debugStream.Log( &DiscreteSigmaFunctionType::print, H1rhs );
                }
                if ( H2print ) {
                    debugStream << " - = H2 ===========" << std::endl;
                    debugStream.Log( &DiscreteVelocityFunctionType::print, H2rhs );
                }
                if ( H3print ) {
                    debugStream << " - = H3 ===========" << std::endl;
                    debugStream.Log( &DiscretePressureFunctionType::print, H3rhs );
                }
<<<<<<< HEAD
            }
=======
	    }
>>>>>>> f99267fc

            // do the matlab logging stuff
            Logging::MatlabLogStream& matlabLogStream = Logger().Matlab();
            Stuff::printSparseRowMatrixMatlabStyle( MInversMatrix.matrix(), "M_invers", matlabLogStream );
            Stuff::printSparseRowMatrixMatlabStyle( Wmatrix.matrix(), "W", matlabLogStream );
            Stuff::printSparseRowMatrixMatlabStyle( Xmatrix.matrix(), "X", matlabLogStream );
            Stuff::printSparseRowMatrixMatlabStyle( Ymatrix.matrix(), "Y", matlabLogStream );
            Stuff::printSparseRowMatrixMatlabStyle( Zmatrix.matrix(), "Z", matlabLogStream );
            Stuff::printSparseRowMatrixMatlabStyle( Ematrix.matrix(), "E", matlabLogStream );
            Stuff::printSparseRowMatrixMatlabStyle( Rmatrix.matrix(), "R", matlabLogStream );
<<<<<<< HEAD

            Stuff::printDiscreteFunctionMatlabStyle( H1rhs, "H1", matlabLogStream );
            Stuff::printDiscreteFunctionMatlabStyle( H2rhs, "H2", matlabLogStream );
            Stuff::printDiscreteFunctionMatlabStyle( H3rhs, "H3", matlabLogStream );

            matlabLogStream << "\nA = Y - X * M_invers * W;" << std::endl;
            matlabLogStream << "B = Z;" << std::endl;
            matlabLogStream << "B_T = - E;" << std::endl;
            matlabLogStream << "C = R;" << std::endl;
            matlabLogStream << "F = H2 - X * M_invers * H1;" << std::endl;
            matlabLogStream << "G = - H3;" << std::endl;
            matlabLogStream << "A_invers = inv( A );" << std::endl;
            matlabLogStream << "schur_S = B_T * A_invers * B + C;" << std::endl;
            matlabLogStream << "schur_f = B_T * A_invers * F - G;" << std::endl;
            matlabLogStream << "p = schur_S \\ schur_f;" << std::endl;
            matlabLogStream << "u = A_invers * ( F - B * p );" << std::endl;

#endif


//            profiler().StartTiming("Pass -- SOLVER");
//            InvOpType op( 1.0,1.0,1,1 );
//            op.solve( arg, dest, Xmatrix, MInversMatrix, Ymatrix, Ematrix, Rmatrix, Zmatrix, Wmatrix, H1rhs, H2rhs, H3rhs );
//            profiler().StopTiming("Pass -- SOLVER");
//
//            profiler().StopTiming("Pass -- ASSEMBLE");
//            profiler().StopTiming("Pass");


=======

            Stuff::printDiscreteFunctionMatlabStyle( H1rhs, "H1", matlabLogStream );
            Stuff::printDiscreteFunctionMatlabStyle( H2rhs, "H2", matlabLogStream );
            Stuff::printDiscreteFunctionMatlabStyle( H3rhs, "H3", matlabLogStream );

            matlabLogStream << "\nA = Y - X * M_invers * W;" << std::endl;
            matlabLogStream << "B = Z;" << std::endl;
            matlabLogStream << "B_T = - E;" << std::endl;
            matlabLogStream << "C = R;" << std::endl;
            matlabLogStream << "F = H2 - X * M_invers * H1;" << std::endl;
            matlabLogStream << "G = - H3;" << std::endl;
            matlabLogStream << "A_invers = inv( A );" << std::endl;
            matlabLogStream << "schur_S = B_T * A_invers * B + C;" << std::endl;
            matlabLogStream << "schur_f = B_T * A_invers * F - G;" << std::endl;
            matlabLogStream << "p = schur_S \\ schur_f;" << std::endl;
            matlabLogStream << "u = A_invers * ( F - B * p );" << std::endl;

#endif

            profiler().StartTiming("Pass -- SOLVER");
            InvOpType op;
            op.solve( arg, dest, Xmatrix, MInversMatrix, Ymatrix, Ematrix, Rmatrix, Zmatrix, Wmatrix, H1rhs, H2rhs, H3rhs );
            profiler().StopTiming("Pass -- SOLVER");

            profiler().StopTiming("Pass -- ASSEMBLE");
            profiler().StopTiming("Pass");
#ifndef NLOG
            Stuff::oneLinePrint( debugStream, dest.discretePressure() );
#endif
>>>>>>> f99267fc

        } // end of apply

        virtual void compute( const TotalArgumentType &arg, DestinationType &dest) const
        {}

        virtual void allocateLocalMemory()
        {}

    private:
        DiscreteModelType& discreteModel_;
        GridPartType& gridPart_;
        DiscreteStokesFunctionSpaceWrapperType& spaceWrapper_;
        DiscreteVelocityFunctionSpaceType& velocitySpace_;
        DiscretePressureFunctionSpaceType& pressureSpace_;
        DiscreteSigmaFunctionSpaceType sigmaSpace_;

        /**
         *  \todo   doc
         **/
        double colonProduct(    const SigmaRangeType& arg1,
                                const SigmaRangeType& arg2 ) const
        {
            assert( arg1.rowdim() == arg2.coldim() );
            double ret = 0.0;
            // iterators
            typedef typename SigmaRangeType::ConstRowIterator
                ConstRowIteratorType;
            typedef typename SigmaRangeType::row_type::ConstIterator
                ConstIteratorType;
            ConstRowIteratorType arg1RowItEnd = arg1.end();
            ConstRowIteratorType arg2RowItEnd = arg2.end();
            ConstRowIteratorType arg2RowIt = arg2.begin();
            for (   ConstRowIteratorType arg1RowIt = arg1.begin();
                    arg1RowIt != arg1RowItEnd, arg2RowIt != arg2RowItEnd;
                    ++arg1RowIt, ++arg2RowIt ) {
                ConstIteratorType row1ItEnd = arg1RowIt->end();
                ConstIteratorType row2ItEnd = arg2RowIt->end();
                ConstIteratorType row2It = arg2RowIt->begin();
                for (   ConstIteratorType row1It = arg1RowIt->begin();
                        row1It != row1ItEnd, row2It != row2ItEnd;
                        ++row1It, ++row2It ) {
                    ret += *row1It * *row2It;
                }
            }
            return ret;
        }

        /**
         *  \todo   doc
         **/
//        VelocityRangeType sigmaDivergenceOf( const SigmaRangeType& arg ) const
//        {
//            VelocityRangeType ret( 0.0 );
//            typedef typename SigmaRangeType::ConstRowIterator
//                ArgConstRowIteratorType;
//            typedef typename SigmaRangeType::row_type::ConstIterator
//                ArgConstIteratorType;
//            typedef typename VelocityRangeType::Iterator
//                RetIteratorType;
//            ArgConstRowIteratorType argRowItEnd = arg.end();
//            RetIteratorType retItEnd = ret.end();
//            RetIteratorType retIt = ret.begin();
//            for (   ArgConstRowIteratorType argRowIt = arg.begin();
//                    argRowIt != argRowItEnd, retIt != retItEnd;
//                    ++argRowIt, ++retIt ) {
//                ArgConstIteratorType argItEnd = argRowIt->end();
//                for (   ArgConstIteratorType argIt = argRowIt->begin();
//                        argIt != argItEnd;
//                        ++argIt ) {
//                            *retIt += *argIt;
//                }
//            }
//            return ret;
//        }

        /**
         *  \todo   doc
         *  \tparam C   SigmaJacobianRangeType
         **/
        template < class C >
        VelocityRangeType sigmaDivergenceOutOfGradient( const C& arg ) const
        {
            VelocityRangeType ret( 0.0 );
            const int dim = arg[0].dim();
            for ( int i = 0; i < dim; ++i ) {
                for ( int j = 0; j < dim; ++j ) {
                    const VelocityRangeType gradientRow = arg[( 3 * i ) + j];
                    ret[i] += gradientRow[ i ];
                }
            }
            return ret;
        }

        /**
         *  \todo   doc
         **/
        double velocityDivergenceOutOfGradient( const SigmaRangeType& arg ) const
        {
            double ret( 0.0 );
            typedef typename SigmaRangeType::ConstRowIterator
                ConstRowIteratorType;
            ConstRowIteratorType rowItEnd = arg.end();
            int i = 0;
            for (   ConstRowIteratorType rowIt = arg.begin();
                    rowIt != rowItEnd;
                    ++rowIt ) {
                ret += (*rowIt)[i];
                ++i;
            }
            return ret;
        }

};

}
#endif  // end of stokespass.hh<|MERGE_RESOLUTION|>--- conflicted
+++ resolved
@@ -310,8 +310,6 @@
             // eps
             const double eps = 1.0e-14;
 
-            int quadrature_order = 2 * velocitySpaceOrder +1;
-
 #ifndef NLOG
             // logging stuff
             Logging::LogStream& infoStream = Logger().Info();
@@ -421,11 +419,7 @@
 
                 // get quadrature
                 const VolumeQuadratureType volumeQuadratureElement( entity,
-<<<<<<< HEAD
                                                                     ( 2 * pressureSpaceOrder ) + 1 );
-=======
-                                                                    quadrature_order );
->>>>>>> f99267fc
 #ifndef NLOG
                 if ( numberOfEntities > 19 ) {
                     if ( ( entityNR % fivePercentOfEntities ) == 0 ) {
@@ -825,11 +819,7 @@
                     // get intersection quadrature, seen from inside
                     const FaceQuadratureType faceQuadratureElement( gridPart_,
                                                                     intIt,
-<<<<<<< HEAD
                                                                     ( 2 * pressureSpaceOrder ) + 1,
-=======
-                                                                    quadrature_order,
->>>>>>> f99267fc
                                                                     FaceQuadratureType::INSIDE );
 
                     // if we are inside the grid
@@ -858,11 +848,7 @@
                         // get intersection quadrature, seen from outside
                         const FaceQuadratureType faceQuadratureNeighbour(   gridPart_,
                                                                             intIt,
-<<<<<<< HEAD
                                                                             ( 2 * pressureSpaceOrder ) + 1,
-=======
-                                                                            quadrature_order,
->>>>>>> f99267fc
                                                                             FaceQuadratureType::OUTSIDE );
 
                         // compute the surface integrals
@@ -878,10 +864,6 @@
                                 double W_i_j = 0.0;
 #ifndef NLOG
 //                                if ( ( i == logBaseI ) && ( j == logBaseJ ) ) Woutput = true;
-<<<<<<< HEAD
-=======
-                                Woutput = true;
->>>>>>> f99267fc
                                 if ( intersectionOutput && Woutput ) debugStream.Resume(); // enable logging
                                 debugStream << "      = W element ======================" << std::endl;
                                 debugStream << "      basefunctions " << i << " " << j << std::endl;
@@ -947,7 +929,6 @@
                                 double W_i_j = 0.0;
 #ifndef NLOG
 //                                if ( ( i == logBaseI ) && ( j == logBaseJ ) ) Woutput = true;
-                                Woutput = true;
                                 if ( intersectionOutput && Woutput ) debugStream.Resume(); // enable logging
                                 debugStream << "      = W neighbour ====================" << std::endl;
                                 debugStream << "      basefunctions " << i << " " << j << std::endl;
@@ -1021,7 +1002,6 @@
                                 double X_i_j = 0.0;
 #ifndef NLOG
 //                                if ( ( i == logBaseI ) && ( j == logBaseJ ) ) Xoutput = true;
-                                Xoutput = true;
                                 if ( intersectionOutput && Xoutput ) debugStream.Resume(); // enable logging
                                 debugStream << "      = X element ======================" << std::endl;
                                 debugStream << "      basefunctions " << i << " " << j << std::endl;
@@ -1088,7 +1068,6 @@
                                 double X_i_j = 0.0;
 #ifndef NLOG
 //                                if ( ( i == logBaseI ) && ( j == logBaseJ ) ) Xoutput = true;
-                                Xoutput = true;
                                 if ( intersectionOutput && Xoutput ) debugStream.Resume(); // enable logging
                                 debugStream << "      = X neighbour ====================" << std::endl;
                                 debugStream << "      basefunctions " << i << " " << j << std::endl;
@@ -1162,7 +1141,6 @@
                                 double Y_i_j = 0.0;
 #ifndef NLOG
 //                                if ( ( i == logBaseI ) && ( j == logBaseJ ) ) Youtput = true;
-                                Youtput = true;
                                 if ( intersectionOutput && Youtput ) debugStream.Resume(); // enable logging
                                 debugStream << "      = Y element ======================" << std::endl;
                                 debugStream << "      basefunctions " << i << " " << j << std::endl;
@@ -1303,7 +1281,6 @@
                                 double Z_i_j = 0.0;
 #ifndef NLOG
 //                                if ( ( i == logBaseI ) && ( j == logBaseJ ) ) Zoutput = true;
-                                Zoutput = true;
                                 if ( intersectionOutput && Zoutput ) debugStream.Resume(); // enable logging
                                 debugStream << "      = Z element ======================" << std::endl;
                                 debugStream << "      basefunctions " << i << " " << j << std::endl;
@@ -1366,7 +1343,6 @@
                                 double Z_i_j = 0.0;
 #ifndef NLOG
 //                                if ( ( i == logBaseI ) && ( j == logBaseJ ) ) Zoutput = true;
-                                Zoutput = true;
                                 if ( intersectionOutput && Zoutput ) debugStream.Resume(); // enable logging
                                 debugStream << "      = Z neighbour ====================" << std::endl;
                                 debugStream << "      basefunctions " << i << " " << j << std::endl;
@@ -1437,7 +1413,6 @@
                                 double E_i_j = 0.0;
 #ifndef NLOG
 //                                if ( ( i == logBaseI ) && ( j == logBaseJ ) ) Eoutput = true;
-                                Eoutput = true;
                                 if ( intersectionOutput && Eoutput ) debugStream.Resume(); // enable logging
                                 debugStream << "      = E element ======================" << std::endl;
                                 debugStream << "      basefunctions " << i << " " << j << std::endl;
@@ -1501,7 +1476,6 @@
                                 double E_i_j = 0.0;
 #ifndef NLOG
 //                                if ( ( i == logBaseI ) && ( j == logBaseJ ) ) Eoutput = true;
-                                Eoutput = true;
                                 if ( intersectionOutput && Eoutput ) debugStream.Resume(); // enable logging
                                 debugStream << "      = E neighbour ====================" << std::endl;
                                 debugStream << "      basefunctions " << i << " " << j << std::endl;
@@ -1572,7 +1546,6 @@
                                 double R_i_j = 0.0;
 #ifndef NLOG
 //                                if ( ( i == logBaseI ) && ( j == logBaseJ ) ) Routput = true;
-                                Routput = true;
                                 if ( intersectionOutput && Routput ) debugStream.Resume(); // enable logging
                                 debugStream << "      = R element ======================" << std::endl;
                                 debugStream << "      basefunctions " << i << " " << j << std::endl;
@@ -1637,7 +1610,6 @@
                                 double R_i_j = 0.0;
 #ifndef NLOG
 //                                if ( ( i == logBaseI ) && ( j == logBaseJ ) ) Routput = true;
-                                Routput = true;
                                 if ( intersectionOutput && Routput ) debugStream.Resume(); // enable logging
                                 debugStream << "      = R neighbour ====================" << std::endl;
                                 debugStream << "      basefunctions " << i << " " << j << std::endl;
@@ -1713,7 +1685,6 @@
                                 double W_i_j = 0.0;
 #ifndef NLOG
 //                                if ( ( i == logBaseI ) && ( j == logBaseJ ) ) Woutput = true;
-                                Woutput = true;
                                 if ( intersectionOutput && Woutput ) debugStream.Resume(); // enable logging
                                 debugStream << "      = W boundary =====================" << std::endl;
                                 debugStream << "      basefunctions " << i << " " << j << std::endl;
@@ -1781,7 +1752,6 @@
                             double H1_j = 0.0;
 #ifndef NLOG
 //                            if ( j == logBaseJ ) H1output = true;
-                            H1output = true;
                             if ( intersectionOutput && H1output ) debugStream.Resume(); // enable logging
                             debugStream << "      = H1 boundary ====================" << std::endl;
                             debugStream << "      basefunction " << j << std::endl;
@@ -1845,7 +1815,6 @@
                                 double X_i_j = 0.0;
 #ifndef NLOG
 //                                if ( ( i == logBaseI ) && ( j == logBaseJ ) ) Xoutput = true;
-                                Xoutput = true;
                                 if ( intersectionOutput && Xoutput ) debugStream.Resume(); // enable logging
                                 debugStream << "      = X boundary =====================" << std::endl;
                                 debugStream << "      basefunctions " << i << " " << j << std::endl;
@@ -2330,11 +2299,7 @@
                     debugStream << " - = H3 ===========" << std::endl;
                     debugStream.Log( &DiscretePressureFunctionType::print, H3rhs );
                 }
-<<<<<<< HEAD
             }
-=======
-	    }
->>>>>>> f99267fc
 
             // do the matlab logging stuff
             Logging::MatlabLogStream& matlabLogStream = Logger().Matlab();
@@ -2345,7 +2310,6 @@
             Stuff::printSparseRowMatrixMatlabStyle( Zmatrix.matrix(), "Z", matlabLogStream );
             Stuff::printSparseRowMatrixMatlabStyle( Ematrix.matrix(), "E", matlabLogStream );
             Stuff::printSparseRowMatrixMatlabStyle( Rmatrix.matrix(), "R", matlabLogStream );
-<<<<<<< HEAD
 
             Stuff::printDiscreteFunctionMatlabStyle( H1rhs, "H1", matlabLogStream );
             Stuff::printDiscreteFunctionMatlabStyle( H2rhs, "H2", matlabLogStream );
@@ -2366,35 +2330,6 @@
 #endif
 
 
-//            profiler().StartTiming("Pass -- SOLVER");
-//            InvOpType op( 1.0,1.0,1,1 );
-//            op.solve( arg, dest, Xmatrix, MInversMatrix, Ymatrix, Ematrix, Rmatrix, Zmatrix, Wmatrix, H1rhs, H2rhs, H3rhs );
-//            profiler().StopTiming("Pass -- SOLVER");
-//
-//            profiler().StopTiming("Pass -- ASSEMBLE");
-//            profiler().StopTiming("Pass");
-
-
-=======
-
-            Stuff::printDiscreteFunctionMatlabStyle( H1rhs, "H1", matlabLogStream );
-            Stuff::printDiscreteFunctionMatlabStyle( H2rhs, "H2", matlabLogStream );
-            Stuff::printDiscreteFunctionMatlabStyle( H3rhs, "H3", matlabLogStream );
-
-            matlabLogStream << "\nA = Y - X * M_invers * W;" << std::endl;
-            matlabLogStream << "B = Z;" << std::endl;
-            matlabLogStream << "B_T = - E;" << std::endl;
-            matlabLogStream << "C = R;" << std::endl;
-            matlabLogStream << "F = H2 - X * M_invers * H1;" << std::endl;
-            matlabLogStream << "G = - H3;" << std::endl;
-            matlabLogStream << "A_invers = inv( A );" << std::endl;
-            matlabLogStream << "schur_S = B_T * A_invers * B + C;" << std::endl;
-            matlabLogStream << "schur_f = B_T * A_invers * F - G;" << std::endl;
-            matlabLogStream << "p = schur_S \\ schur_f;" << std::endl;
-            matlabLogStream << "u = A_invers * ( F - B * p );" << std::endl;
-
-#endif
-
             profiler().StartTiming("Pass -- SOLVER");
             InvOpType op;
             op.solve( arg, dest, Xmatrix, MInversMatrix, Ymatrix, Ematrix, Rmatrix, Zmatrix, Wmatrix, H1rhs, H2rhs, H3rhs );
@@ -2405,7 +2340,8 @@
 #ifndef NLOG
             Stuff::oneLinePrint( debugStream, dest.discretePressure() );
 #endif
->>>>>>> f99267fc
+
+
 
         } // end of apply
 
