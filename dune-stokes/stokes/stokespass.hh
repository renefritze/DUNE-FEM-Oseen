--- conflicted
+++ resolved
@@ -416,19 +416,11 @@
 
                 // get quadrature
                 const VolumeQuadratureType volumeQuadratureElement( entity,
-<<<<<<< HEAD
-                                                                    ( 2 * sigmaSpaceOrder ) + 1 );
-#ifndef NLOG
-                if ( numberOfEntities > 19 ) {
-                if ( ( entityNR % fivePercentOfEntities ) == 0 ) {
-                    if ( fivePercents < 21 ) {
-=======
                                                                     ( 2 * pressureSpaceOrder ) + 1 );
 #ifndef NLOG
                 if ( numberOfEntities > 19 ) {
                 if ( ( entityNR % fivePercentOfEntities ) == 0 ) {
                     if ( fivePercents < 20 ) {
->>>>>>> 900d523e
                         infoStream << "=";
                         ++fivePercents;
                         infoStream.Flush();
@@ -2290,51 +2282,6 @@
                     debugStream.Log( &DiscretePressureFunctionType::print, H3rhs );
                 }
             }
-<<<<<<< HEAD
-
-            infoStream << "- printing matrices" << std::endl;
-            if ( Mprint ) {
-                infoStream << " - = M ============" << std::endl;
-                infoStream.Log( &MInversMatrixType::MatrixType::print,  MInversMatrix.matrix() );
-            }
-            if ( Wprint ) {
-                infoStream << " - = W ============" << std::endl;
-                infoStream.Log( &WmatrixType::MatrixType::print,  Wmatrix.matrix() );
-            }
-            if ( Xprint ) {
-                infoStream << " - = X ============" << std::endl;
-                infoStream.Log( &XmatrixType::MatrixType::print,  Xmatrix.matrix() );
-            }
-            if ( Yprint ) {
-                infoStream << " - = Y ============" << std::endl;
-                infoStream.Log( &YmatrixType::MatrixType::print,  Ymatrix.matrix() );
-            }
-            if ( Zprint ) {
-                infoStream << " - = Z ============" << std::endl;
-                infoStream.Log( &ZmatrixType::MatrixType::print,  Zmatrix.matrix() );
-            }
-            if ( Eprint ) {
-                infoStream << " - = E ============" << std::endl;
-                infoStream.Log( &EmatrixType::MatrixType::print,  Ematrix.matrix() );
-            }
-            if ( Rprint ) {
-                infoStream << " - = R ============" << std::endl;
-                infoStream.Log( &RmatrixType::MatrixType::print,  Rmatrix.matrix() );
-            }
-            if ( H1print ) {
-                infoStream << " - = H1 ===========" << std::endl;
-                infoStream.Log( &DiscreteSigmaFunctionType::print, H1rhs );
-            }
-            if ( H2print ) {
-                infoStream << " - = H2 ===========" << std::endl;
-                infoStream.Log( &DiscreteVelocityFunctionType::print, H2rhs );
-            }
-            if ( H3print ) {
-                infoStream << " - = H3 ===========" << std::endl;
-                infoStream.Log( &DiscretePressureFunctionType::print, H3rhs );
-            }
-
-=======
 
             Logging::MatlabLogStream& matlabLogStream = Logger().Matlab();
             Stuff::printSparseRowMatrixMatlabStyle( MInversMatrix.matrix(), "M_invers", matlabLogStream );
@@ -2383,7 +2330,6 @@
 //                infoStream.Log( &DiscretePressureFunctionType::print, H3rhs );
 //            }
 
->>>>>>> 900d523e
 #endif
 
 
