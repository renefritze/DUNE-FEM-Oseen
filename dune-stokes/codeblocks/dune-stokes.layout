<?xml version="1.0" encoding="UTF-8" standalone="yes" ?>
<CodeBlocks_layout_file>
<<<<<<< HEAD
	<ActiveTarget name="uni" />
=======
	<ActiveTarget name="felix" />
>>>>>>> 4f2da086
	<File name="../src/discretemodel.hh" open="0" top="0" tabpos="0">
		<Cursor position="26" topLine="0" />
	</File>
	<File name="../src/discretization.hh" open="0" top="0" tabpos="0">
		<Cursor position="27" topLine="0" />
	</File>
<<<<<<< HEAD
	<File name="../src/dune_stokes.cc" open="1" top="1" tabpos="1">
		<Cursor position="627" topLine="29" />
=======
	<File name="../src/dune_stokes.cc" open="1" top="0" tabpos="1">
		<Cursor position="853" topLine="0" />
>>>>>>> 4f2da086
	</File>
	<File name="../src/fluxes.hh" open="0" top="0" tabpos="0">
		<Cursor position="19" topLine="0" />
	</File>
	<File name="../src/logging.hh" open="0" top="0" tabpos="0">
		<Cursor position="1037" topLine="89" />
	</File>
	<File name="../src/model.hh" open="1" top="1" tabpos="0">
		<Cursor position="18" topLine="0" />
	</File>
	<File name="../src/parametercontainer.hh" open="0" top="0" tabpos="0">
		<Cursor position="3766" topLine="93" />
	</File>
<<<<<<< HEAD
	<File name="../src/stuff.hh" open="1" top="0" tabpos="3">
		<Cursor position="131" topLine="0" />
=======
	<File name="../src/stuff.hh" open="0" top="0" tabpos="3">
		<Cursor position="155" topLine="0" />
>>>>>>> 4f2da086
	</File>
	<File name="../src/traits.hh" open="1" top="0" tabpos="2">
		<Cursor position="59" topLine="0" />
	</File>
	<File name="../stokes/spinverseoperator.hh" open="0" top="0" tabpos="0">
		<Cursor position="30" topLine="0" />
	</File>
	<File name="../stokes/stokespass.hh" open="0" top="0" tabpos="0">
		<Cursor position="48" topLine="0" />
	</File>
</CodeBlocks_layout_file><|MERGE_RESOLUTION|>--- conflicted
+++ resolved
@@ -1,23 +1,14 @@
 <?xml version="1.0" encoding="UTF-8" standalone="yes" ?>
 <CodeBlocks_layout_file>
-<<<<<<< HEAD
 	<ActiveTarget name="uni" />
-=======
-	<ActiveTarget name="felix" />
->>>>>>> 4f2da086
 	<File name="../src/discretemodel.hh" open="0" top="0" tabpos="0">
 		<Cursor position="26" topLine="0" />
 	</File>
 	<File name="../src/discretization.hh" open="0" top="0" tabpos="0">
 		<Cursor position="27" topLine="0" />
 	</File>
-<<<<<<< HEAD
 	<File name="../src/dune_stokes.cc" open="1" top="1" tabpos="1">
 		<Cursor position="627" topLine="29" />
-=======
-	<File name="../src/dune_stokes.cc" open="1" top="0" tabpos="1">
-		<Cursor position="853" topLine="0" />
->>>>>>> 4f2da086
 	</File>
 	<File name="../src/fluxes.hh" open="0" top="0" tabpos="0">
 		<Cursor position="19" topLine="0" />
@@ -31,13 +22,8 @@
 	<File name="../src/parametercontainer.hh" open="0" top="0" tabpos="0">
 		<Cursor position="3766" topLine="93" />
 	</File>
-<<<<<<< HEAD
 	<File name="../src/stuff.hh" open="1" top="0" tabpos="3">
 		<Cursor position="131" topLine="0" />
-=======
-	<File name="../src/stuff.hh" open="0" top="0" tabpos="3">
-		<Cursor position="155" topLine="0" />
->>>>>>> 4f2da086
 	</File>
 	<File name="../src/traits.hh" open="1" top="0" tabpos="2">
 		<Cursor position="59" topLine="0" />
