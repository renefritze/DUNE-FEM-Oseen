--- conflicted
+++ resolved
@@ -32,13 +32,10 @@
 					<Add option="-w" />
 					<Add option="-g" />
 				</Compiler>
-<<<<<<< HEAD
-=======
 				<Linker>
 					<Add option="-s" />
 					<Add directory="/usr/local/grape" />
 				</Linker>
->>>>>>> b915d72e
 			</Target>
 			<Target title="rene">
 				<Option output="bin/Debug/dune-stokes" prefix_auto="1" extension_auto="1" />
@@ -134,10 +131,7 @@
 		<Unit filename="../src/parametercontainer.hh" />
 		<Unit filename="../src/postprocessing.hh" />
 		<Unit filename="../src/pressure.hh" />
-<<<<<<< HEAD
-=======
 		<Unit filename="../src/problem.hh" />
->>>>>>> b915d72e
 		<Unit filename="../src/profiler.hh" />
 		<Unit filename="../src/stuff.hh" />
 		<Unit filename="../src/velocity.hh" />
