<?xml version="1.0" encoding="UTF-8" standalone="yes" ?>
<CodeBlocks_project_file>
	<FileVersion major="1" minor="6" />
	<Project>
		<Option title="dune-stokes" />
		<Option pch_mode="2" />
		<Option compiler="gcc" />
		<Build>
			<Target title="uni">
				<Option output="bin/Debug/dune-stokes" prefix_auto="1" extension_auto="1" />
				<Option working_dir="../src/" />
				<Option object_output="obj/Debug/" />
				<Option type="1" />
				<Option compiler="gcc" />
				<Option parameters="test.param" />
				<Compiler>
					<Add option="-g" />
				</Compiler>
				<Linker>
					<Add library="blas" />
					<Add directory="/share/dune/Modules/modules_x86_64/grape" />
				</Linker>
			</Target>
			<Target title="felix">
				<Option output="bin/Release/dune-stokes" prefix_auto="1" extension_auto="1" />
				<Option working_dir="../src/" />
				<Option object_output="obj/Release/" />
				<Option type="1" />
				<Option compiler="gcc" />
				<Option parameters="test.param" />
				<Compiler>
					<Add option="-O2" />
				</Compiler>
				<Linker>
					<Add option="-s" />
					<Add directory="/usr/local/grape" />
				</Linker>
			</Target>
			<Target title="rene">
				<Option output="bin/Debug/dune-stokes" prefix_auto="1" extension_auto="1" />
				<Option working_dir="../src/" />
				<Option object_output="obj/Debug/" />
				<Option type="1" />
				<Option compiler="gcc" />
				<Option parameters="test.param" />
				<Compiler>
					<Add option="-g" />
				</Compiler>
				<Linker>
					<Add library="blas" />
					<Add library="gfortran" />
					<Add directory="/share/dune/Modules/modules_x86_64/grape" />
				</Linker>
			</Target>
			<Target title="uni_10.2">
				<Option output="bin/Debug/dune-stokes" prefix_auto="1" extension_auto="1" />
				<Option working_dir="../src/" />
				<Option object_output="obj/Debug/" />
				<Option type="1" />
				<Option compiler="gcc" />
				<Option parameters="test.param" />
				<Compiler>
					<Add option="-g" />
				</Compiler>
				<Linker>
					<Add option="/usr/lib64/libgfortran.so.1.0.0" />
					<Add library="blas" />
					<Add directory="/share/dune/Modules/modules_x86_64/grape" />
				</Linker>
			</Target>
		</Build>
		<Compiler>
			<Add option="-Wall" />
			<Add option="-g" />
			<Add option="-fexceptions" />
			<Add option="-DENABLE_ALUGRID" />
			<Add option="-DALUGRID_SIMPLEX" />
			<Add option="-DGRIDDIM=2" />
			<Add option="-DPOLORDER=1" />
			<Add option="-DENABLE_ALBERTA" />
			<Add option="-DHAVE_CONFIG_H" />
<<<<<<< HEAD
			<Add option="-DDUNE_FEM_COMPATIBILITY=1" />
=======
			<Add option="-DDUNE_FEM_COMPATIBILITY" />
>>>>>>> 00bef803
			<Add directory="../../dune-common/" />
			<Add directory="../../dune-grid/" />
			<Add directory="../../dune-istl/" />
			<Add directory="../../dune-fem/" />
			<Add directory="../../dune-stokes/" />
			<Add directory="/usr/local/alberta-1.2/include" />
			<Add directory="/share/dune/Modules/modules_x86_64/alberta-1.2/include" />
			<Add directory="/share/dune/Modules/modules_x86_64/ALUGrid-1.1_Parallel/include" />
			<Add directory="/share/dune/Modules/modules_x86_64/ALUGrid-1.1_Parallel/include/parallel" />
			<Add directory="/share/dune/Modules/modules_x86_64/ALUGrid-1.1_Parallel/include/serial" />
			<Add directory="/usr/local/alugrid-1.1/include" />
			<Add directory="/usr/local/alugrid-1.1/include/parallel" />
			<Add directory="/usr/local/alugrid-1.1/include/serial" />
			<Add directory="/share/dune/Modules/modules_x86_64/grape/" />
		</Compiler>
		<Linker>
			<Add library="ALBERTA33_0" />
			<Add library="alberta_util" />
			<Add library="libalugrid.a" />
			<Add library="libALBERTA33_0.a" />
			<Add library="libalberta_util.a" />
			<Add library="SM" />
			<Add library="ICE" />
			<Add library="../../dune-fem/lib/.libs/libdunefem.a" />
			<Add library="../../dune-grid/lib/.libs/libdunegrid.a" />
			<Add library="../../dune-common/lib/.libs/libdunecommon.a" />
			<Add library="m" />
			<Add library="gr" />
			<Add library="GL" />
			<Add directory="../../dune-common/lib" />
			<Add directory="../../dune-grid/lib" />
			<Add directory="../../dune-fem/lib" />
			<Add directory="/usr/local/alugrid-1.1/lib" />
			<Add directory="/usr/local/alberta-1.2/lib" />
			<Add directory="/usr/lib/X11/" />
			<Add directory="/share/dune/Modules/modules_x86_64/alberta-1.2/lib" />
			<Add directory="/share/dune/Modules/modules_x86_64/ALUGrid-1.1_Parallel/lib" />
			<Add directory="/usr/lib64" />
		</Linker>
		<Unit filename="../src/dirichletdata.hh" />
		<Unit filename="../src/discretemodel.hh" />
		<Unit filename="../src/discretization.hh" />
		<Unit filename="../src/dune_stokes.cc" />
		<Unit filename="../src/fluxes.hh" />
		<Unit filename="../src/force.hh" />
		<Unit filename="../src/logging.hh" />
		<Unit filename="../src/model.hh" />
		<Unit filename="../src/parametercontainer.hh" />
		<Unit filename="../src/postprocessing.hh" />
		<Unit filename="../src/pressure.hh" />
		<Unit filename="../src/problem.hh" />
		<Unit filename="../src/profiler.hh" />
		<Unit filename="../src/saddlepoint_inverse_operator.hh" />
		<Unit filename="../src/stuff.hh" />
		<Unit filename="../src/traits.hh" />
		<Unit filename="../src/velocity.hh" />
		<Unit filename="../stokes/discretestokesmodelinterface.hh" />
		<Unit filename="../stokes/spinverseoperator.hh" />
		<Unit filename="../stokes/stokespass.hh" />
		<Extensions>
			<code_completion />
			<envvars />
			<debugger />
		</Extensions>
	</Project>
</CodeBlocks_project_file><|MERGE_RESOLUTION|>--- conflicted
+++ resolved
@@ -79,11 +79,7 @@
 			<Add option="-DPOLORDER=1" />
 			<Add option="-DENABLE_ALBERTA" />
 			<Add option="-DHAVE_CONFIG_H" />
-<<<<<<< HEAD
-			<Add option="-DDUNE_FEM_COMPATIBILITY=1" />
-=======
 			<Add option="-DDUNE_FEM_COMPATIBILITY" />
->>>>>>> 00bef803
 			<Add directory="../../dune-common/" />
 			<Add directory="../../dune-grid/" />
 			<Add directory="../../dune-istl/" />
