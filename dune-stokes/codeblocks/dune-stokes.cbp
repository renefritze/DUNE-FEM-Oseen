--- conflicted
+++ resolved
@@ -5,11 +5,7 @@
 		<Option title="dune-stokes" />
 		<Option pch_mode="2" />
 		<Option compiler="gcc" />
-<<<<<<< HEAD
 		<Option virtualFolders="dune-stokes/;elliptic/;dune-stuff/;dune-fem/;darcy/;" />
-=======
-		<Option virtualFolders="dune-stokes/;elliptic/;dune-stuff/;" />
->>>>>>> 7543a71c
 		<Build>
 			<Target title="uni">
 				<Option output="bin/Debug/dune-stokes" prefix_auto="1" extension_auto="1" />
@@ -114,7 +110,6 @@
 					<Add directory="/usr/lib" />
 				</Linker>
 			</Target>
-<<<<<<< HEAD
 			<Target title="darcy_felix">
 				<Option output="bin/Debug/darcy" prefix_auto="1" extension_auto="1" />
 				<Option working_dir="../darcy/" />
@@ -123,62 +118,6 @@
 				<Option compiler="gcc" />
 				<Option parameters="../darcy/darcy.param" />
 				<Compiler>
-					<Add option="-g" />
-					<Add option="-DMACRO_POLORDER=1" />
-					<Add option="-DMACRO_PROBLEM=MACRO_PROBLEM" />
-					<Add option="-DMACRO_CG_SOLVERTYPE=CGInverseOp" />
-					<Add option="-DMICRO_POLORDER=1" />
-					<Add option="-DMICRO_PROBLEM=MICRO_PROBLEM" />
-					<Add option="-DENABLE_ALBERTA" />
-					<Add option="-DHAVE_ALBERTA" />
-					<Add option="-DALBERTAGRID" />
-=======
-			<Target title="felix_elliptic">
-				<Option output="bin/Debug/dune-stokes" prefix_auto="1" extension_auto="1" />
-				<Option working_dir="../src/" />
-				<Option object_output="obj/Debug/" />
-				<Option type="1" />
-				<Option compiler="gcc" />
-				<Option parameters="test.param" />
-				<Compiler>
-					<Add option="-g" />
-					<Add option="-DDARCY" />
-					<Add option="-DMICRO_POLORDER=1" />
->>>>>>> 7543a71c
-					<Add directory="/usr/local/dune/modules/alberta/alberta-1.2/include" />
-					<Add directory="/usr/local/dune/modules/alugrid/alugrid-1.14/include" />
-					<Add directory="/usr/local/dune/modules/alugrid/alugrid-1.14/include/parallel" />
-					<Add directory="/usr/local/dune/modules/alugrid/alugrid-1.14/include/serial" />
-					<Add directory="/data/dune_work/private/f_albr01/modules/grape" />
-					<Add directory="/data/dune_work/private/f_albr01/modules/alberta-2.01/include" />
-					<Add directory="/data/dune_work/private/f_albr01/modules/alugrid-1.14/include" />
-					<Add directory="/data/dune_work/private/f_albr01/modules/alugrid-1.14/include/parallel" />
-					<Add directory="/data/dune_work/private/f_albr01/modules/alugrid-1.14/include/serial" />
-					<Add directory="/usr/local/grape" />
-				</Compiler>
-				<Linker>
-					<Add option="-s" />
-					<Add option="/usr/lib/libSM.so.6" />
-					<Add library="blas" />
-					<Add directory="/usr/local/dune/modules/alberta/alberta-1.2/lib" />
-					<Add directory="/usr/local/dune/modules/alugrid/alugrid-1.14/lib" />
-					<Add directory="/data/dune_work/private/f_albr01/modules/grape" />
-					<Add directory="/data/dune_work/private/f_albr01/modules/alberta-2.01/lib" />
-					<Add directory="/data/dune_work/private/f_albr01/modules/alugrid-1.14/lib" />
-					<Add directory="/usr/local/grape" />
-					<Add directory="/usr/lib" />
-				</Linker>
-			</Target>
-<<<<<<< HEAD
-			<Target title="darcy_felix_uni">
-				<Option output="bin/Debug/darcy" prefix_auto="1" extension_auto="1" />
-				<Option working_dir="../darcy/" />
-				<Option object_output="obj/Debug/" />
-				<Option type="1" />
-				<Option compiler="gcc" />
-				<Option parameters="../darcy/darcy.param" />
-				<Compiler>
-					<Add option="-O" />
 					<Add option="-g" />
 					<Add option="-DMACRO_POLORDER=1" />
 					<Add option="-DMACRO_PROBLEM=MACRO_PROBLEM" />
@@ -200,6 +139,8 @@
 					<Add directory="/usr/local/grape" />
 				</Compiler>
 				<Linker>
+					<Add option="-s" />
+					<Add option="/usr/lib/libSM.so.6" />
 					<Add library="blas" />
 					<Add directory="/usr/local/dune/modules/alberta/alberta-1.2/lib" />
 					<Add directory="/usr/local/dune/modules/alugrid/alugrid-1.14/lib" />
@@ -207,22 +148,55 @@
 					<Add directory="/data/dune_work/private/f_albr01/modules/alberta-2.01/lib" />
 					<Add directory="/data/dune_work/private/f_albr01/modules/alugrid-1.14/lib" />
 					<Add directory="/usr/local/grape" />
-				</Linker>
-			</Target>
-=======
->>>>>>> 7543a71c
+					<Add directory="/usr/lib" />
+				</Linker>
+			</Target>
+			<Target title="darcy_felix_uni">
+				<Option output="bin/Debug/darcy" prefix_auto="1" extension_auto="1" />
+				<Option working_dir="../darcy/" />
+				<Option object_output="obj/Debug/" />
+				<Option type="1" />
+				<Option compiler="gcc" />
+				<Option parameters="../darcy/darcy.param" />
+				<Compiler>
+					<Add option="-O" />
+					<Add option="-g" />
+					<Add option="-DMACRO_POLORDER=1" />
+					<Add option="-DMACRO_PROBLEM=MACRO_PROBLEM" />
+					<Add option="-DMACRO_CG_SOLVERTYPE=CGInverseOp" />
+					<Add option="-DMICRO_POLORDER=1" />
+					<Add option="-DMICRO_PROBLEM=MICRO_PROBLEM" />
+					<Add option="-DENABLE_ALBERTA" />
+					<Add option="-DHAVE_ALBERTA" />
+					<Add option="-DALBERTAGRID" />
+					<Add directory="/usr/local/dune/modules/alberta/alberta-1.2/include" />
+					<Add directory="/usr/local/dune/modules/alugrid/alugrid-1.14/include" />
+					<Add directory="/usr/local/dune/modules/alugrid/alugrid-1.14/include/parallel" />
+					<Add directory="/usr/local/dune/modules/alugrid/alugrid-1.14/include/serial" />
+					<Add directory="/data/dune_work/private/f_albr01/modules/grape" />
+					<Add directory="/data/dune_work/private/f_albr01/modules/alberta-2.01/include" />
+					<Add directory="/data/dune_work/private/f_albr01/modules/alugrid-1.14/include" />
+					<Add directory="/data/dune_work/private/f_albr01/modules/alugrid-1.14/include/parallel" />
+					<Add directory="/data/dune_work/private/f_albr01/modules/alugrid-1.14/include/serial" />
+					<Add directory="/usr/local/grape" />
+				</Compiler>
+				<Linker>
+					<Add library="blas" />
+					<Add directory="/usr/local/dune/modules/alberta/alberta-1.2/lib" />
+					<Add directory="/usr/local/dune/modules/alugrid/alugrid-1.14/lib" />
+					<Add directory="/data/dune_work/private/f_albr01/modules/grape" />
+					<Add directory="/data/dune_work/private/f_albr01/modules/alberta-2.01/lib" />
+					<Add directory="/data/dune_work/private/f_albr01/modules/alugrid-1.14/lib" />
+					<Add directory="/usr/local/grape" />
+				</Linker>
+			</Target>
 		</Build>
 		<Compiler>
 			<Add option="-Wall" />
 			<Add option="-g" />
 			<Add option="-fexceptions" />
-<<<<<<< HEAD
 			<Add option="-DENABLE_UG" />
 			<Add option="-DUGGRID" />
-=======
-			<Add option="-DENABLE_ALUGRID" />
-			<Add option="-DALUGRID_SIMPLEX" />
->>>>>>> 7543a71c
 			<Add option="-DGRIDDIM=2" />
 			<Add option="-DPOLORDER=1" />
 			<Add option="-DHAVE_CONFIG_H" />
@@ -269,7 +243,6 @@
 			<Add directory="/usr/lib64" />
 			<Add directory="/share/dune/Modules/modules_x86_64/ug/lib" />
 		</Linker>
-<<<<<<< HEAD
 		<Unit filename="../../dune-fem/fem/operator/matrix/spmatrix.hh">
 			<Option virtualFolder="dune-fem/" />
 			<Option target="&lt;{~None~}&gt;" />
@@ -277,48 +250,41 @@
 		<Unit filename="../../dune-fem/fem/space/dgspace/orthonormalbase_2d.cc">
 			<Option virtualFolder="dune-fem/" />
 			<Option target="&lt;{~None~}&gt;" />
-=======
+		</Unit>
+		<Unit filename="../darcy/Makefile.am">
+			<Option virtualFolder="darcy/" />
+			<Option target="darcy_felix" />
+			<Option target="darcy_felix_uni" />
+		</Unit>
+		<Unit filename="../darcy/analyticaldarcydata.hh">
+			<Option virtualFolder="darcy/" />
+			<Option target="darcy_felix" />
+			<Option target="darcy_felix_uni" />
+		</Unit>
+		<Unit filename="../darcy/darcy.cc">
+			<Option virtualFolder="darcy/" />
+			<Option target="darcy_felix" />
+			<Option target="darcy_felix_uni" />
+		</Unit>
+		<Unit filename="../darcy/darcy.param">
+			<Option virtualFolder="darcy/" />
+			<Option target="darcy_felix" />
+			<Option target="darcy_felix_uni" />
+		</Unit>
+		<Unit filename="../darcy/elementintegrators.hh">
+			<Option virtualFolder="darcy/" />
+			<Option target="darcy_felix" />
+			<Option target="darcy_felix_uni" />
+		</Unit>
+		<Unit filename="../darcy/ellipticmodels.hh">
+			<Option virtualFolder="darcy/" />
+			<Option target="darcy_felix" />
+			<Option target="darcy_felix_uni" />
+		</Unit>
 		<Unit filename="../elliptic/Makefile.am">
 			<Option virtualFolder="elliptic/" />
 			<Option target="uni_elliptic" />
 			<Option target="rene_elliptic" />
-			<Option target="felix_elliptic" />
->>>>>>> 7543a71c
-		</Unit>
-		<Unit filename="../darcy/Makefile.am">
-			<Option virtualFolder="darcy/" />
-			<Option target="darcy_felix" />
-			<Option target="darcy_felix_uni" />
-		</Unit>
-		<Unit filename="../darcy/analyticaldarcydata.hh">
-			<Option virtualFolder="darcy/" />
-			<Option target="darcy_felix" />
-			<Option target="darcy_felix_uni" />
-		</Unit>
-		<Unit filename="../darcy/darcy.cc">
-			<Option virtualFolder="darcy/" />
-			<Option target="darcy_felix" />
-			<Option target="darcy_felix_uni" />
-		</Unit>
-		<Unit filename="../darcy/darcy.param">
-			<Option virtualFolder="darcy/" />
-			<Option target="darcy_felix" />
-			<Option target="darcy_felix_uni" />
-		</Unit>
-		<Unit filename="../darcy/elementintegrators.hh">
-			<Option virtualFolder="darcy/" />
-			<Option target="darcy_felix" />
-			<Option target="darcy_felix_uni" />
-		</Unit>
-		<Unit filename="../darcy/ellipticmodels.hh">
-			<Option virtualFolder="darcy/" />
-			<Option target="darcy_felix" />
-			<Option target="darcy_felix_uni" />
-		</Unit>
-		<Unit filename="../elliptic/Makefile.am">
-			<Option virtualFolder="elliptic/" />
-			<Option target="uni_elliptic" />
-			<Option target="rene_elliptic" />
 		</Unit>
 		<Unit filename="../elliptic/elementintegratortraits.hh">
 			<Option virtualFolder="elliptic/" />
@@ -330,14 +296,10 @@
 		</Unit>
 		<Unit filename="../elliptic/elliptic.cc">
 			<Option virtualFolder="elliptic/" />
-<<<<<<< HEAD
-			<Option target="felix" />
-=======
->>>>>>> 7543a71c
-			<Option target="rene" />
-			<Option target="uni_elliptic" />
-			<Option target="rene_elliptic" />
-			<Option target="felix_elliptic" />
+			<Option target="felix" />
+			<Option target="rene" />
+			<Option target="uni_elliptic" />
+			<Option target="rene_elliptic" />
 		</Unit>
 		<Unit filename="../elliptic/grid_2d.dgf">
 			<Option virtualFolder="elliptic/" />
@@ -383,7 +345,6 @@
 			<Option target="uni_elliptic" />
 			<Option target="rene_elliptic" />
 		</Unit>
-<<<<<<< HEAD
 		<Unit filename="../src/dune_stokes.cc">
 			<Option virtualFolder="dune-stokes/" />
 			<Option target="uni" />
@@ -400,22 +361,6 @@
 		</Unit>
 		<Unit filename="../src/problem.hh">
 			<Option virtualFolder="dune-stokes/" />
-=======
-		<Unit filename="../elliptic/simpleelementintegrator.h">
-			<Option virtualFolder="elliptic/" />
-			<Option target="uni_elliptic" />
-			<Option target="rene_elliptic" />
-			<Option target="felix_elliptic" />
-		</Unit>
-		<Unit filename="../src/Makefile.am">
-			<Option virtualFolder="dune-stokes/" />
-		</Unit>
-		<Unit filename="../src/analyticaldata.hh">
-			<Option virtualFolder="dune-stokes/" />
-		</Unit>
-		<Unit filename="../src/dune_stokes.cc">
-			<Option virtualFolder="dune-stokes/" />
->>>>>>> 7543a71c
 			<Option target="uni" />
 			<Option target="felix" />
 			<Option target="rene" />
@@ -475,35 +420,13 @@
 		<Unit filename="../../dune-stuff/stuff/profiler.hh">
 			<Option virtualFolder="dune-stuff/" />
 		</Unit>
-<<<<<<< HEAD
-=======
-		<Unit filename="../src/pressure.hh">
-			<Option virtualFolder="dune-stokes/" />
-		</Unit>
-		<Unit filename="../src/problem.hh">
-			<Option virtualFolder="dune-stokes/" />
-		</Unit>
-		<Unit filename="../src/reference.param">
-			<Option virtualFolder="dune-stokes/" />
-		</Unit>
-		<Unit filename="../src/velocity.hh">
-			<Option virtualFolder="dune-stokes/" />
-		</Unit>
-		<Unit filename="../stokes/cghelper.hh">
-			<Option virtualFolder="dune-stokes/" />
-		</Unit>
-		<Unit filename="../stokes/discretegradientpass.hh">
-			<Option virtualFolder="dune-stokes/" />
-		</Unit>
-		<Unit filename="../stokes/discretestokesfunctionspacewrapper.hh">
-			<Option virtualFolder="dune-stokes/" />
-		</Unit>
-		<Unit filename="../stokes/discretestokesmodelinterface.hh">
-			<Option virtualFolder="dune-stokes/" />
-		</Unit>
-		<Unit filename="../stokes/saddlepoint_inverse_operator.hh">
-			<Option virtualFolder="dune-stokes/" />
-		</Unit>
+		<Extensions>
+			<code_completion />
+			<envvars />
+			<debugger />
+		</Extensions>
+	</Project>
+</CodeBlocks_project_file>
 		<Unit filename="../stokes/stokespass.hh">
 			<Option virtualFolder="dune-stokes/" />
 		</Unit>
@@ -531,7 +454,6 @@
 		<Unit filename="../../dune-stuff/stuff/profiler.hh">
 			<Option virtualFolder="dune-stuff/" />
 		</Unit>
->>>>>>> 7543a71c
 		<Extensions>
 			<code_completion />
 			<envvars />
