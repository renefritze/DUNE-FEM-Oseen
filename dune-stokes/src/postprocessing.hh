--- conflicted
+++ resolved
@@ -11,8 +11,6 @@
 #include <dune/fem/io/file/vtkio.hh>
 
 #include "logging.hh"
-<<<<<<< HEAD
-=======
 #include "problem.hh"
 #include "parametercontainer.hh"
 
@@ -23,7 +21,6 @@
                         vtkWriter_.write(( "data/z" ) ); \
                         vtkWriter_.clear();
 
->>>>>>> b915d72e
 
 template <  class StokesPassImp, class ProblemImp >
 class PostProcessor
@@ -31,14 +28,13 @@
     public:
         typedef ProblemImp
             ProblemType;
-<<<<<<< HEAD
 
         typedef StokesPassImp
             StokesPassType;
         typedef typename StokesPassType::DiscreteStokesFunctionSpaceWrapperType
             DiscreteStokesFunctionSpaceWrapperType;
         typedef typename StokesPassType::GridPartType
-=======
+
         typedef typename ProblemType::VelocityType
             ContinuousVelocityType;
         typedef typename ProblemType::PressureType
@@ -48,8 +44,7 @@
         typedef typename ProblemType::DirichletDataType
             DirichletDataType;
 
-        typedef GridPartImp
->>>>>>> b915d72e
+        typedef typename StokesPassType::GridPartType
             GridPartType;
         typedef typename GridPartType::GridType
             GridType;
@@ -68,7 +63,6 @@
             DiscretePressureFunctionSpaceType;
 
 
-<<<<<<< HEAD
         PostProcessor( const StokesPassType& pass, const ProblemType& prob )
             : pass_( pass ),
             problem_( prob ),
@@ -78,26 +72,13 @@
             discreteExactVelocity_( "u_exact", velocitySpace_ ),
             discreteExactForce_( "f_exact", velocitySpace_ ),
             discreteExactDirichlet_( "gd_exact", velocitySpace_ ),
-            discreteExactPressure_( "p_exact", spaceWrapper_.discretePressureSpace() )
-=======
-
-        PostProcessor( const ProblemType& problem, const GridPartType& gridPart,
-                        const DiscreteVelocityFunctionSpaceType& velocity_space,
-                        const DiscretePressureFunctionSpaceType& press_space)
-            : problem_( problem ),
-            gridPart_( gridPart ),
-            velocitySpace_ ( velocity_space ),
-            discreteExactVelocity_( "u_exact", velocity_space ),
-            discreteExactForce_( "f_exact", velocity_space ),
-            discreteExactDirichlet_( "gd_exact", velocity_space ),
-            discreteExactPressure_( "p_exact", press_space ),
+            discreteExactPressure_( "p_exact", spaceWrapper_.discretePressureSpace() ),
             errorFunc_velocity_( "err_velocity", velocity_space ),
             errorFunc_pressure_( "err_pressure", press_space ),
             solutionAssembled_(false),
             l2_error_pressure_( - std::numeric_limits<double>::max() ),
             l2_error_velocity_( - std::numeric_limits<double>::max() ),
             vtkWriter_( gridPart )
->>>>>>> b915d72e
         {
 
         }
