/**
 *  \file stuff.hh
 *  \brief  contains some stuff
 **/
#ifndef STUFF_HH_INCLUDED
#define STUFF_HH_INCLUDED

#define SEGFAULT int*i=0;*i=9;


namespace Stuff
{

/**
 *  \todo doc me
 **/
template < class ReturnType >
ReturnType fromString(const std::string& s)
{
    std::stringstream ss;
    ss << s;
    ReturnType r;
    ss >> r;
    return r;
}

/**
 *  \todo doc
 **/
template < class ReturnType >
std::string toString(const ReturnType& s)
{
    std::stringstream ss;
    ss << s;
    std::string r;
    ss >> r;
    return r;
}

/**
<<<<<<< HEAD
 *  \brief Only free mem asc. to valid pointer, log warning otherwise
 *
=======
 *  \todo doc me
>>>>>>> 4f2da086
 **/

template < class T >
void safe_delete ( T t )
{
    if (t){
        delete t;
        t=0;
    }
    //else log warning
}

} //end namepsace stuff


#endif<|MERGE_RESOLUTION|>--- conflicted
+++ resolved
@@ -38,12 +38,8 @@
 }
 
 /**
-<<<<<<< HEAD
  *  \brief Only free mem asc. to valid pointer, log warning otherwise
  *
-=======
- *  \todo doc me
->>>>>>> 4f2da086
  **/
 
 template < class T >
