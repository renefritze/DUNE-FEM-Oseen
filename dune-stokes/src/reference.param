--- conflicted
+++ resolved
@@ -26,10 +26,7 @@
 #			2: minref, bfg-tau-start <= bfg-tau-stop
 #			3: minref, accuracy_start <= accuracy_stop + inner lopo for inner acc
 #			4: minref, accuracy_start <= accuracy_stop
-<<<<<<< HEAD
 #			5: one single run with minref
-=======
->>>>>>> 22317098
 # no runtype set --> old minrun behavior
 runtype: 0
 
@@ -57,15 +54,8 @@
 #*********** end runtype specific parameters **************************************************
 
 #currently ineffective
-<<<<<<< HEAD
-viscosity: 1
-#scalar factor to u for generalized stokes
-alpha: 0.0
-
-=======
 viscosity: 1.0
 alpha: 0.000001
->>>>>>> 22317098
 
 #****************** solver ******************************************************************
 #pretty much ineffective
