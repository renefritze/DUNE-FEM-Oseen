/**
 *  \file   dune_stokes.cc
 *
 *  \brief  brief
 **/

#ifdef HAVE_CONFIG_H
#include "config.h"
#endif

//the adaption manager might be troublesome with certain gridparts/spaces, so we needed a easy way to disable it
#ifndef ENABLE_ADAPTIVE
    #define ENABLE_ADAPTIVE 1
#endif

<<<<<<< HEAD
#if defined(UGGRID)
    #define OLD_DUNE_GRID_VERSION
    #if defined(DEBUG)
        #warning ("UGGRID in debug mode is likely to produce a segfault")
    #endif
=======
#if defined(UGGRID) && defined(DEBUG)
    #warning ("UGGRID in debug mode is likely to produce a segfault")
>>>>>>> 5876cb57
#endif

#if ! defined(POLORDER)
    #define POLORDER 0
    #warning ("using default polorder 0 for all spaces")
#endif

#if ! defined(PRESSURE_POLORDER)
    #define PRESSURE_POLORDER POLORDER
#endif

#if ! defined(VELOCITY_POLORDER)
    #define VELOCITY_POLORDER POLORDER
#endif

#if ( defined(ALUGRID_SIMPLEX) && ( GRIDDIM == 3 ) ) || defined(UGGRID)
    //this is no mistake, ALU is indeed only incompatible in 3d
    #define OLD_DUNE_GRID_VERSION
#endif

#include <vector>
#include <string>

#include <iostream>
#include <cmath>
#include <dune/common/mpihelper.hh> // An initializer of MPI
#include <dune/common/exceptions.hh> // We use exceptions

//!ATTENTION: undef's GRIDDIM
#include <dune/grid/io/file/dgfparser/dgfgridtype.hh> // for the grid

#include <dune/fem/solver/oemsolver/oemsolver.hh>
#include <dune/fem/space/dgspace.hh>
#include <dune/fem/space/combinedspace.hh>
#include <dune/fem/space/dgspace/dgadaptiveleafgridpart.hh>
#include <dune/fem/pass/pass.hh>
#include <dune/fem/function/adaptivefunction.hh> // for AdaptiveDiscreteFunction
#include <dune/fem/misc/femeoc.hh>
#include <dune/fem/misc/gridwidth.hh>

#include <dune/stokes/discretestokesfunctionspacewrapper.hh>
#include <dune/stokes/discretestokesmodelinterface.hh>
#include <dune/stokes/stokespass.hh>

#include <dune/stuff/printing.hh>
#include <dune/stuff/misc.hh>
#include <dune/stuff/logging.hh>
#include <dune/stuff/parametercontainer.hh>
#include <dune/stuff/postprocessing.hh>
#include <dune/stuff/profiler.hh>

#include "analyticaldata.hh"
#include "velocity.hh"
#include "pressure.hh"
#include "problem.hh"
#include "estimator.hh"

#ifndef COMMIT
    #define COMMIT "undefined"
#endif

static const std::string commit_string (COMMIT);

#if ENABLE_MPI
        typedef Dune::CollectiveCommunication< MPI_Comm > CollectiveCommunication;
#else
        typedef Dune::CollectiveCommunication< double > CollectiveCommunication;
#endif

//! return type of getXXX_Permutations()
typedef std::vector<Dune::StabilizationCoefficients>
    CoeffVector;

//! used in all runs to store L2 errors across runs, but i forgot why...
typedef std::vector< RunInfo >
    RunInfoVector;

//! the strings used for column headers in tex output
typedef std::vector<std::string>
    ColumnHeaders;


/** \brief one single application of the discretisation and solver

    \param  mpicomm
            mostly useless atm, but mandatory
    \param  refine_level_factor
            integer to be multiplied by Dune::DGFGridInfo< GridType >::refineStepsForHalf()
            to get the used refine level for the constructed grid
    \param  stabil_coeff
            the set of coefficients to be used in the run. Default is used in all run types but StabRun().

**/
RunInfo singleRun(  CollectiveCommunication& mpicomm,
                    int refine_level_factor,
                    Dune::StabilizationCoefficients stabil_coeff = Dune::StabilizationCoefficients::getDefaultStabilizationCoefficients()  );

//! multiple runs with bfg tau set in [bfg-tau-start : bfg-tau-inc : bfg-tau-stop] and everything else on default
void BfgRun     ( CollectiveCommunication& mpicomm );
//! multiple runs with refine level in [minref*refineStepsForHalf : maxref*refineStepsForHalf] and everything else on default
void RefineRun  ( CollectiveCommunication& mpicomm );
//! LOTS of runs where any combination of stabilisation coefficients getXXX_Permutations() yields is used ( currently hardcoded to getC_power_Permutations )
void StabRun    ( CollectiveCommunication& mpicomm );
//! multiple runs with  set in [accuracy_start :  *=accuracy_factor : accuracy_stop] and everything else on default
void AccuracyRun( CollectiveCommunication& mpicomm );
//! multiple runs with  set in [accuracy_start :  *=accuracy_factor : accuracy_stop] and everything else on default (only outer acc is varied)
void AccuracyRunOuter( CollectiveCommunication& mpicomm );

//! display last computed pressure/velo with grape
int display( int argc, char** argv );

//! brute force all permutations
CoeffVector getAll_Permutations();
//! get only permutations for C_11 and C_12
CoeffVector getC_Permutations();
//! get only the permutations in power for C_11 and C_12
CoeffVector getC_power_Permutations();

//! output alert for neg. EOC
void eocCheck( const RunInfoVector& runInfos );

/**
 *  \brief  main function
 *
 *  ParameterContainer and Logger setup, select run type from parameter file and go
 *
 *  \param  argc
 *          number of arguments from command line
 *  \param  argv
 *          array of arguments from command line
 **/
int main( int argc, char** argv )
{
  try{

    Dune::MPIHelper& mpihelper = Dune::MPIHelper::instance(argc, argv);
    CollectiveCommunication mpicomm ( mpihelper.getCommunicator() );

    /* ********************************************************************** *
     * initialize all the stuff we need                                       *
     * ********************************************************************** */
    if ( argc < 2 ) {
        std::cerr << "\nUsage: " << argv[0] << " parameterfile \n" << "\n\t --- OR --- \n";
        std::cerr << "\nUsage: " << argv[0] << " paramfile:"<<"file" << " more-opts:val ..." << std::endl;
        std::cerr << "\nUsage: " << argv[0] << " -d paramfile "<< "\n\t(for displaying solutions in grape) "<< std::endl;
        Parameters().PrintParameterSpecs( std::cerr );
        std::cerr << std::endl;
        return 2;
    }
#if HAVE_GRAPE
    if ( !strcmp( argv[1], "-d" ) || !strcmp( argv[1], "-r" ) ) {
        return display( argc, argv );
    }
#endif
    if ( !(  Parameters().ReadCommandLine( argc, argv ) ) ) {
        return 1;
    }



    // LOG_NONE = 1, LOG_ERR = 2, LOG_INFO = 4,LOG_DEBUG = 8,LOG_CONSOLE = 16,LOG_FILE = 32
    //--> LOG_ERR | LOG_INFO | LOG_DEBUG | LOG_CONSOLE | LOG_FILE = 62
    const bool useLogger = false;
    Logger().Create( Parameters().getParam( "loglevel",         62,                         useLogger ),
                     Parameters().getParam( "logfile",          std::string("dune_stokes"), useLogger ),
                     Parameters().getParam( "fem.io.logdir",    std::string(),              useLogger )
                    );

    int err = 0;

    //a little trickery so felix doesn't scream at me for breaking any of his scripts/parameterfiles
    const int runtype = Parameters().getParam( "runtype", -1 ) != -1  ? Parameters().getParam( "runtype", -1 ) : Parameters().getParam( "multirun", true );
    switch ( runtype ) {
        case 1: {
            StabRun( mpicomm );
            break;
        }
        default:
        case 0: {
            RefineRun( mpicomm );
            break;
        }
        case 2: {
            BfgRun( mpicomm );
            break;
        }
        case 3: {
            AccuracyRun( mpicomm );
            break;
        }
        case 4: {
            AccuracyRunOuter( mpicomm );
            break;
        }
        case 5: {
            profiler().Reset( 1 );
            RunInfoVector rf;
            rf.push_back(singleRun( mpicomm, Parameters().getParam( "minref", 0 ) ) );
            profiler().Output( mpicomm, rf );
            break;
        }
    } // end case

    Logger().Dbg() << "\nRun from: " << commit_string << std::endl;
    return err;
  }



  catch (Dune::Exception &e){
    std::cerr << "Dune reported error: " << e << std::endl;
  }
  catch ( std::bad_alloc& b ) {
      std::cerr << "Memory allocation failed: " << b.what() ;
<<<<<<< HEAD
      Stuff::meminfo( Logger().Err() );
=======
      Logger().Info().Resume();
      Stuff::meminfo( Logger().Info() );
  }
  catch ( assert_exception& a ) {
      std::cerr << "Exception thrown at:\n" << a.what() << std::endl ;
>>>>>>> 5876cb57
  }
  catch (...){
    std::cerr << "Unknown exception thrown!" << std::endl;
  }
}

void RefineRun( CollectiveCommunication& mpicomm )
{
    Logger().Info() << "starting refine run " << std::endl;
    // column headers for eoc table output
    const std::string errheaders[] = { "h", "el't","Laufzeit (s)","Geschwindigkeit", "Druck" };
    const unsigned int num_errheaders = sizeof ( errheaders ) / sizeof ( errheaders[0] );
    ColumnHeaders errorColumnHeaders ( errheaders, errheaders + num_errheaders ) ;
    RunInfoVector run_infos;
    Dune::FemEoc& eoc_output = Dune::FemEoc::instance( );
    eoc_output.initialize( "data","eoc-file", "eoc-desc", "eoc-template.tex" );
    size_t idx = eoc_output.addEntry( errorColumnHeaders );
    Stuff::RefineOutput eoc_texwriter( errorColumnHeaders );

    int maxref = Parameters().getParam( "maxref", 0 );
    int minref = Parameters().getParam( "minref", 0 );

    // setting this to true will give each run a unique logilfe name
    bool per_run_log_target = Parameters().getParam( "per-run-log-target", true );

    profiler().Reset( maxref - minref + 1 );
    for ( int ref = minref; ref <= maxref; ++ref ) {
        if ( per_run_log_target )
            Logger().SetPrefix( "dune_stokes_ref_"+Stuff::toString(ref) );

        RunInfo info = singleRun( mpicomm, ref );
        run_infos.push_back( info );
        eoc_output.setErrors( idx,info.L2Errors );
        eoc_texwriter.setInfo( info );
        eoc_output.write( eoc_texwriter, ( ref >= maxref ) );
        profiler().NextRun(); //finish this run
    }
    profiler().Output( mpicomm, run_infos );

	eocCheck( run_infos );
}

void AccuracyRun( CollectiveCommunication& mpicomm )
{
    Logger().Info() << "starting accurracy run " << std::endl;
    // column headers for eoc table output
    const std::string errheaders[] = { "h", "el't","Laufzeit (s)","\\o{} Iter. (innen)","Genauigkeit (innen)","\\# Iter. (aussen)","Genauigkeit (aussen)","Geschwindigkeit", "Druck" };
    const unsigned int num_errheaders = sizeof ( errheaders ) / sizeof ( errheaders[0] );
    ColumnHeaders errorColumnHeaders ( errheaders, errheaders + num_errheaders ) ;
    RunInfoVector run_infos;
    Dune::FemEoc& eoc_output = Dune::FemEoc::instance( );
    eoc_output.initialize( "data","eoc-file", "eoc-desc", "eoc-template.tex" );
    size_t idx = eoc_output.addEntry( errorColumnHeaders );
    Stuff::AccurracyOutput  eoc_texwriter( errorColumnHeaders );

    double  accurracy_start  = Parameters().getParam( "accurracy_start", 10e-3 );
    int     accurracy_steps  = Parameters().getParam( "accurracy_steps", 5 );
    double  accurracy_factor = Parameters().getParam( "accurracy_factor", 10e-3 );

    Logger().Dbg() << " accurracy_start: " <<  accurracy_start
            << " accurracy_steps: " <<  accurracy_steps
            << " accurracy_factor: " <<  accurracy_factor << std::endl;

    int ref = Parameters().getParam( "minref", 0 );

    // setting this to true will give each run a unique logilfe name
    bool per_run_log_target = Parameters().getParam( "per-run-log-target", true );

    int numruns = std::pow( accurracy_steps, 2.0 );
    profiler().Reset( numruns );
    for ( int i = 0; i < accurracy_steps; ++i ) {
        for ( int j = 0; j < accurracy_steps; ++j ) {

            if ( per_run_log_target )
                Logger().SetPrefix( "dune_stokes_ref_"+Stuff::toString(ref) );

            double inner_acc = accurracy_start * std::pow( accurracy_factor, double( j ) );
            double outer_acc = accurracy_start * std::pow( accurracy_factor, double( i ) );
            Parameters().setParam( "absLimit", outer_acc );
            Parameters().setParam( "inner_absLimit", inner_acc );
            RunInfo info = singleRun( mpicomm, ref );
            run_infos.push_back( info );
            eoc_output.setErrors( idx,info.L2Errors );
            eoc_texwriter.setInfo( info );
            numruns--;
            eoc_output.write( eoc_texwriter, !numruns );
            profiler().NextRun(); //finish this run

            Logger().Info() << numruns << " runs remaining" << std::endl;
        }
    }
    profiler().Output( mpicomm, run_infos );
}

void AccuracyRunOuter( CollectiveCommunication& mpicomm )
{
    Logger().Info() << "starting accurracyOuter run " << std::endl;
    // column headers for eoc table output
    const std::string errheaders[] = { "h", "el't","Laufzeit (s)","\\o{} Iter. (innen)","\\# Iter. (aussen)","Genauigkeit (aussen)","Geschwindigkeit", "Druck" };
    const unsigned int num_errheaders = sizeof ( errheaders ) / sizeof ( errheaders[0] );
    ColumnHeaders errorColumnHeaders ( errheaders, errheaders + num_errheaders ) ;
    RunInfoVector run_infos;
    Dune::FemEoc& eoc_output = Dune::FemEoc::instance( );
    eoc_output.initialize( "data","eoc-file", "eoc-desc", "eoc-template.tex" );
    size_t idx = eoc_output.addEntry( errorColumnHeaders );
    Stuff::AccurracyOutputOuter  eoc_texwriter( errorColumnHeaders );

    double  accurracy_start  = Parameters().getParam( "accurracy_start", 10e-3 );
    int     accurracy_steps  = Parameters().getParam( "accurracy_steps", 5 );
    double  accurracy_factor = Parameters().getParam( "accurracy_factor", 10e-3 );

    Logger().Dbg() << " accurracy_start: " <<  accurracy_start
            << " accurracy_steps: " <<  accurracy_steps
            << " accurracy_factor: " <<  accurracy_factor << std::endl;

    int ref = Parameters().getParam( "minref", 0 );

    // setting this to true will give each run a unique logilfe name
    bool per_run_log_target = Parameters().getParam( "per-run-log-target", true );

    int numruns = accurracy_steps;
    profiler().Reset( numruns );
    for ( int i = 0; i < accurracy_steps; ++i ) {
        if ( per_run_log_target )
            Logger().SetPrefix( "dune_stokes_ref_"+Stuff::toString(ref) );

        double outer_acc = accurracy_start * std::pow( accurracy_factor, double( i ) );
        double inner_acc = outer_acc;
        Parameters().setParam( "absLimit", outer_acc );
        Parameters().setParam( "inner_absLimit", inner_acc );
        RunInfo info = singleRun( mpicomm, ref );
        run_infos.push_back( info );
        eoc_output.setErrors( idx,info.L2Errors );
        eoc_texwriter.setInfo( info );
        numruns--;
        eoc_output.write( eoc_texwriter, !numruns );
        profiler().NextRun(); //finish this run

        Logger().Info() << numruns << " runs remaining" << std::endl;
    }
    profiler().Output( mpicomm, run_infos );
}

void StabRun( CollectiveCommunication& mpicomm )
{
    Logger().Info() << "starting stab run " << std::endl;
    // column headers for eoc table output
    const std::string errheaders[] = { "h", "el't","Laufzeit (s)","C11","C12","D11","D12","Geschwindigkeit", "Druck" };
    const unsigned int num_errheaders = sizeof ( errheaders ) / sizeof ( errheaders[0] );
    ColumnHeaders errorColumnHeaders ( errheaders, errheaders + num_errheaders ) ;
    RunInfoVector run_infos;
    Dune::FemEoc& eoc_output = Dune::FemEoc::instance( );
    eoc_output.initialize( "data","eoc-file", "eoc-desc", "eoc-template.tex" );
    size_t idx = eoc_output.addEntry( errorColumnHeaders );
    Stuff::EocOutput eoc_texwriter( errorColumnHeaders );

    int ref = Parameters().getParam( "minref", 0 );

    // setting this to true will give each run a unique logilfe name
    bool per_run_log_target = Parameters().getParam( "per-run-log-target", true );

    CoeffVector coeff_vector = getC_power_Permutations();

    Logger().Info().Resume();
    Logger().Info() << "beginning " << coeff_vector.size() << " runs" << std::endl ;
    profiler().Reset( coeff_vector.size() );
    CoeffVector::const_iterator it = coeff_vector.begin();
    for ( ; it != coeff_vector.end(); ++it ) {
        RunInfo info = singleRun( mpicomm, ref, *it );
        run_infos.push_back( info );

        //push errors to eoc-outputter class
        eoc_output.setErrors( idx,info.L2Errors );
        eoc_texwriter.setInfo( info );

        //the writer needs to know if it should close the table etc.
        eoc_output.write( eoc_texwriter, ( (it+1) == coeff_vector.end() ) );

        profiler().NextRun(); //finish this run
    }
    Logger().Info().Resume();
    Logger().Info() << "completed " << coeff_vector.size() << " runs" << std::endl ;

    profiler().Output( mpicomm, run_infos );
}

void BfgRun( CollectiveCommunication& mpicomm )
{
    //first up a non-bfg run for reference
    const int refine_level_factor = Parameters().getParam( "minref", 0 );
    Parameters().setParam( "do-bfg", false );
    RunInfo nobfg_info = singleRun( mpicomm, refine_level_factor );

    RunInfoVector run_infos;
    const std::string bfgheaders[] = { "h", "el't","Laufzeit (s)","$\\tau$","\\o{} Iter. (i)","min \\# Iter. (i)","max \\# Iter. (i)","\\# Iter. (a)","min. Genau. (i)","Geschwindigkeit", "Druck" };
    const unsigned int num_bfgheaders = sizeof ( bfgheaders ) / sizeof ( bfgheaders[0] );
    ColumnHeaders bfgColumnHeaders ( bfgheaders, bfgheaders + num_bfgheaders ) ;
    run_infos.push_back( nobfg_info );

    Dune::FemEoc& bfg_output = Dune::FemEoc::instance( );
    bfg_output.initialize( "data","eoc-file", "bfg-desc", "eoc-template.tex" );
    size_t idx = bfg_output.addEntry( bfgColumnHeaders );
    Stuff::BfgOutput bfg_texwriter( bfgColumnHeaders, nobfg_info );
    bfg_output.setErrors( idx,nobfg_info.L2Errors );
    bfg_texwriter.setInfo( nobfg_info );
    bfg_output.write( bfg_texwriter, false );
    Parameters().setParam( "do-bfg", true );

    const double start_tau = Parameters().getParam( "bfg-tau-start", 0.01 ) ;
    const double stop_tau = Parameters().getParam( "bfg-tau-stop", 0.4 ) ;
    const double tau_inc = Parameters().getParam( "bfg-tau-inc", 0.025 ) ;

    profiler().Reset( ( stop_tau - start_tau ) / tau_inc + 1 );

    for ( double tau = start_tau; tau < stop_tau; tau += tau_inc ) {
        Parameters().setParam( "bfg-tau", tau );

        RunInfo info = singleRun( mpicomm, refine_level_factor );
        run_infos.push_back( info );
        bfg_output.setErrors( idx,info.L2Errors );
        bfg_texwriter.setInfo( info );
        bfg_output.write( bfg_texwriter, !( tau + tau_inc < stop_tau ) );
        profiler().NextRun(); //finish this run
    }
    profiler().Output( mpicomm, run_infos );
}

RunInfo singleRun(  CollectiveCommunication& mpicomm,
                    int refine_level_factor,
                    Dune::StabilizationCoefficients stabil_coeff )
{
    profiler().StartTiming( "SingleRun" );
    Logging::LogStream& infoStream = Logger().Info();
    Logging::LogStream& debugStream = Logger().Dbg();
    RunInfo info;

    debugStream << "\nsingleRun( ";
    stabil_coeff.print( debugStream );
    debugStream << " )" << std::endl;

    /* ********************************************************************** *
     * initialize the grid                                                    *
     * ********************************************************************** */
    infoStream << "\n- initialising grid" << std::endl;
    const int gridDim = GridType::dimensionworld;
    static Dune::GridPtr< GridType > gridPtr( Parameters().DgfFilename( gridDim ) );
    static bool firstRun = true;
<<<<<<< HEAD
    int refine_level = ( refine_level_factor  ); //* Dune::DGFGridInfo< GridType >::refineStepsForHalf();
    if ( firstRun && refine_level_factor > 1 ) { //since we have a couple of local statics, only do this once, further refinement done in estimator
        refine_level = ( refine_level_factor -1 ) ;//* Dune::DGFGridInfo< GridType >::refineStepsForHalf();
        gridPtr->globalRefine( refine_level );// -1 since we refine once more via the estimator currently
=======
    int refine_level = ( refine_level_factor  ) * Dune::DGFGridInfo< GridType >::refineStepsForHalf();
    if ( firstRun && refine_level_factor > 0 ) { //since we have a couple of local statics, only do this once, further refinement done in estimator
        refine_level = ( refine_level_factor ) * Dune::DGFGridInfo< GridType >::refineStepsForHalf();
        gridPtr->globalRefine( refine_level );
>>>>>>> 5876cb57
    }

    typedef Dune::AdaptiveLeafGridPart< GridType >
        GridPartType;
    static GridPartType gridPart( *gridPtr );

    /* ********************************************************************** *
     * initialize problem                                                     *
     * ********************************************************************** */
    infoStream << "\n- initialising problem" << std::endl;

    const int polOrder = POLORDER;
    debugStream << "  - polOrder: " << polOrder << std::endl;
    const double viscosity = Parameters().getParam( "viscosity", 1.0 );
    debugStream << "  - viscosity: " << viscosity << std::endl;
    const double alpha = Parameters().getParam( "alpha", 0.0 );

    // analytical data

    // model traits
	#if defined( AORTA_PROBLEM )
    typedef Dune::DiscreteStokesModelDefaultTraits<
                    GridPartType,
                    Force,
                    InOutFluxDirichletData,
                    gridDim,
                    polOrder,
                    VELOCITY_POLORDER,
                    PRESSURE_POLORDER >
        StokesModelTraitsImp;
	#else
    typedef Dune::DiscreteStokesModelDefaultTraits<
                    GridPartType,
                    Force,
                    DirichletData,
                    gridDim,
                    polOrder,
                    VELOCITY_POLORDER,
                    PRESSURE_POLORDER >
        StokesModelTraitsImp;
	#endif
    typedef Dune::DiscreteStokesModelDefault< StokesModelTraitsImp >
        StokesModelImpType;

    // treat as interface
    typedef Dune::DiscreteStokesModelInterface< StokesModelTraitsImp >
        StokesModelType;

    // function wrapper for the solutions
    typedef StokesModelTraitsImp::DiscreteStokesFunctionSpaceWrapperType
        DiscreteStokesFunctionSpaceWrapperType;

    static DiscreteStokesFunctionSpaceWrapperType
        discreteStokesFunctionSpaceWrapper( gridPart );

    typedef StokesModelTraitsImp::DiscreteStokesFunctionWrapperType
        DiscreteStokesFunctionWrapperType;

    static DiscreteStokesFunctionWrapperType
        computedSolutions(  "computed_",
                            discreteStokesFunctionSpaceWrapper,
                            gridPart );

    if ( !firstRun ) {
        Dune::Estimator<DiscreteStokesFunctionWrapperType::DiscretePressureFunctionType>
            estimator ( computedSolutions.discretePressure() );
<<<<<<< HEAD

//        for ( int i = 0; i < Dune::DGFGridInfo< GridType >::refineStepsForHalf(); ++i ) {
            estimator.mark( 0.0 /*dummy*/ );
            computedSolutions.adapt();
//        }
=======
        for ( int i = 0; i < Dune::DGFGridInfo< GridType >::refineStepsForHalf(); ++i ) {
            estimator.mark( 0.0 /*dummy*/ ); //simpler would be to use real weights in mark(), but alas, that doesn't work as advertised
            computedSolutions.adapt();
        }
>>>>>>> 5876cb57

        if ( Parameters().getParam( "clear_u" , true ) )
            computedSolutions.discreteVelocity().clear();
        if ( Parameters().getParam( "clear_p" , true ) )
            computedSolutions.discretePressure().clear();
    }

	info.codim0 = gridPtr->size( 0 );
    Dune::GridWidthProvider< GridType > gw ( *gridPtr );
    double grid_width = gw.gridWidth();
    infoStream << "  - max grid width: " << grid_width << std::endl;
    info.grid_width = grid_width;

     typedef StokesModelTraitsImp::AnalyticalForceType
         AnalyticalForceType;
     AnalyticalForceType analyticalForce( viscosity , discreteStokesFunctionSpaceWrapper.discreteVelocitySpace(), alpha );

     typedef StokesModelTraitsImp::AnalyticalDirichletDataType
         AnalyticalDirichletDataType;
     AnalyticalDirichletDataType analyticalDirichletData( discreteStokesFunctionSpaceWrapper.discreteVelocitySpace() );

    StokesModelImpType stokesModel( stabil_coeff,
                                    analyticalForce,
                                    analyticalDirichletData,
                                    viscosity,
                                    alpha );

    /* ********************************************************************** *
     * initialize passes                                                      *
     * ********************************************************************** */
    infoStream << "\n- starting pass" << std::endl;

	DiscreteStokesFunctionWrapperType initArgToPass( "init_", discreteStokesFunctionSpaceWrapper, gridPart );

    typedef Dune::StartPass< DiscreteStokesFunctionWrapperType, -1 >
        StartPassType;
    StartPassType startPass;

    typedef Dune::StokesPass< StokesModelType, StartPassType, 0 >
        StokesPassType;
    StokesPassType stokesPass(  startPass,
                                stokesModel,
                                gridPart,
                                discreteStokesFunctionSpaceWrapper );

    profiler().StartTiming( "Pass -- APPLY" );
    stokesPass.apply( initArgToPass, computedSolutions );
    profiler().StopTiming( "Pass -- APPLY" );
    info.run_time = profiler().GetTiming( "Pass -- APPLY" );
    stokesPass.getRuninfo( info );

    /* ********************************************************************** *
     * Problem postprocessing
     * ********************************************************************** */
    infoStream << "\n- postprocesing" << std::endl;


    profiler().StartTiming( "Problem/Postprocessing" );

#if defined (COCKBURN_PROBLEM) || defined (GENRALIZED_STOKES_PROBLEM) //bool tpl-param toggles ana-solution output in post-proc
    typedef Problem< gridDim, DiscreteStokesFunctionWrapperType, true >
        ProblemType;
#else
    typedef Problem< gridDim, DiscreteStokesFunctionWrapperType, false >
        ProblemType;
#endif
    ProblemType problem( viscosity , computedSolutions );

    typedef PostProcessor< StokesPassType, ProblemType >
        PostProcessorType;

    PostProcessorType postProcessor( discreteStokesFunctionSpaceWrapper, problem );

    postProcessor.save( *gridPtr, computedSolutions, refine_level );
    info.L2Errors = postProcessor.getError();
    typedef Dune::StabilizationCoefficients::ValueType
        Pair;
    info.c11 = Pair( stabil_coeff.Power( "C11" ), stabil_coeff.Factor( "C11" ) );
    info.c12 = Pair( stabil_coeff.Power( "C12" ), stabil_coeff.Factor( "C12" ) );
    info.d11 = Pair( stabil_coeff.Power( "D11" ), stabil_coeff.Factor( "D11" ) );
    info.d12 = Pair( stabil_coeff.Power( "D12" ), stabil_coeff.Factor( "D12" ) );
    info.bfg = Parameters().getParam( "do-bfg", true );
    info.gridname = gridPart.grid().name();
    info.refine_level = refine_level;

    info.polorder_pressure = StokesModelTraitsImp::pressureSpaceOrder;
    info.polorder_sigma = StokesModelTraitsImp::sigmaSpaceOrder;
    info.polorder_velocity = StokesModelTraitsImp::velocitySpaceOrder;

    info.solver_accuracy = Parameters().getParam( "absLimit", 1e-4 );
    info.inner_solver_accuracy = Parameters().getParam( "inner_absLimit", 1e-4 );
    info.bfg_tau = Parameters().getParam( "bfg-tau", 0.1 );

	info.problemIdentifier = StokesProblem::ProblemIdentifier;

    profiler().StopTiming( "Problem/Postprocessing" );
    profiler().StopTiming( "SingleRun" );

<<<<<<< HEAD
    /*
     * save solutions
     */
    Dune::VTKIO< GridPartType > vtkWriter( gridPart );
    std::string vtkWriterFilename = "";

#ifdef MICRO_PROBLEM_X
    Stuff::saveDiscreteFunction(    computedSolutions.discreteVelocity(),
                                    info.gridname,
                                    refine_level,
                                    Parameters().DgfFilename( gridDim ),
                                    std::string( "data/micro_reference_velocity_X_ref_" ) + Stuff::toString( refine_level ),
                                    Logger().Err() );

    vtkWriterFilename = std::string( "data/micro_reference_velocity_X_ref_" ) + Stuff::toString( refine_level );
    vtkWriter.addVectorVertexData( computedSolutions.discreteVelocity() );
    vtkWriter.write( vtkWriterFilename.c_str() );
    vtkWriter.clear();

    Stuff::saveDiscreteFunction(    computedSolutions.discretePressure(),
                                    info.gridname,
                                    refine_level,
                                    Parameters().DgfFilename( gridDim ),
                                    std::string( "data/micro_reference_pressure_X_ref_" ) + Stuff::toString( refine_level ),
                                    Logger().Err() );

    vtkWriterFilename = std::string( "data/micro_reference_pressure_X_ref_" ) + Stuff::toString( refine_level );
    vtkWriter.addVertexData( computedSolutions.discretePressure() );
    vtkWriter.write( vtkWriterFilename.c_str() );
    vtkWriter.clear();
#endif
#ifdef MICRO_PROBLEM_Y
    Stuff::saveDiscreteFunction(    computedSolutions.discreteVelocity(),
                                    info.gridname,
                                    refine_level,
                                    Parameters().DgfFilename( gridDim ),
                                    std::string( "data/micro_reference_velocity_Y_ref_" ) + Stuff::toString( refine_level ),
                                    Logger().Err() );

    vtkWriterFilename = std::string( "data/micro_reference_velocity_Y_ref_" ) + Stuff::toString( refine_level );
    vtkWriter.addVectorVertexData( computedSolutions.discreteVelocity() );
    vtkWriter.write( vtkWriterFilename.c_str() );
    vtkWriter.clear();

    Stuff::saveDiscreteFunction(    computedSolutions.discretePressure(),
                                    info.gridname,
                                    refine_level,
                                    Parameters().DgfFilename( gridDim ),
                                    std::string( "data/micro_reference_pressure_Y_ref_" ) + Stuff::toString( refine_level ),
                                    Logger().Err() );

    vtkWriterFilename = std::string( "data/micro_reference_pressure_Y_ref_" ) + Stuff::toString( refine_level );
    vtkWriter.addVertexData( computedSolutions.discretePressure() );
    vtkWriter.write( vtkWriterFilename.c_str() );
    vtkWriter.clear();
#endif
#ifdef DARCY_PROBLEM
    Stuff::saveDiscreteFunction(    computedSolutions.discreteVelocity(),
                                    info.gridname,
                                    refine_level,
                                    Parameters().DgfFilename( gridDim ),
                                    std::string( "data/fullscale_perforated_velocity_ref_" ) + Stuff::toString( refine_level ),
                                    Logger().Err() );

    vtkWriterFilename = std::string( "data/fullscale_perforated_velocity_ref_" ) + Stuff::toString( refine_level );
    vtkWriter.addVectorVertexData( computedSolutions.discreteVelocity() );
    vtkWriter.write( vtkWriterFilename.c_str() );
    vtkWriter.clear();

    Stuff::saveDiscreteFunction(    computedSolutions.discretePressure(),
                                    info.gridname,
                                    refine_level,
                                    Parameters().DgfFilename( gridDim ),
                                    std::string( "data/fullscale_perforated_pressure_ref_" ) + Stuff::toString( refine_level ),
                                    Logger().Err() );

    vtkWriterFilename = std::string( "data/fullscale_perforated_pressure_ref_" ) + Stuff::toString( refine_level );
    vtkWriter.addVertexData( computedSolutions.discretePressure() );
    vtkWriter.write( vtkWriterFilename.c_str() );
    vtkWriter.clear();
#endif

=======
>>>>>>> 5876cb57
    firstRun = false;

    return info;
}

void eocCheck( const RunInfoVector& runInfos )
{
	bool ups = false;
	RunInfoVector::const_iterator it = runInfos.begin();
	RunInfo last = *it;
	++it;
	for ( ; it != runInfos.end(); ++it ) {
		ups = ( last.L2Errors[0] < it->L2Errors[0]
			|| last.L2Errors[1] < it->L2Errors[1] );
		last = *it;
	}
	if ( ups ) {
		Logger().Err() 	<< 	"----------------------------------------------------------\n"
						<<	"-                                                        -\n"
						<<	"-                  negative EOC                          -\n"
						<<	"-                                                        -\n"
						<< 	"----------------------------------------------------------\n"
						<< std::endl;
	}
}

CoeffVector getAll_Permutations() {
        // the min andmax exponent that will be used in stabilizing terms
    // ie c11 = ( h_^minpow ) .. ( h^maxpow )
    // pow = -2 is interpreted as 0
    // in non-variation context minpow is used for c12 exp and maxpow for d12,
    //      c11 and D11 are set to zero
    int maxpow = Parameters().getParam( "maxpow", -1 );
    int minpow = Parameters().getParam( "minpow", 1 );
    double minfactor = Parameters().getParam( "minfactor", 0.0 );
    double maxfactor = Parameters().getParam( "maxfactor", 2.0 );
    double incfactor = Parameters().getParam( "incfactor", 0.5 );

    CoeffVector coeff_vector;
    for ( int c11_pow = minpow; c11_pow <= maxpow; ++c11_pow ) {
        for ( double c11_factor = minfactor; c11_factor <= maxfactor; c11_factor+=incfactor ) {
            for ( int c12_pow = minpow; c12_pow <= maxpow; ++c12_pow ) {
                for ( double c12_factor = minfactor; c12_factor <= maxfactor; c12_factor+=incfactor ) {
                    for ( int d11_pow = minpow; d11_pow <= maxpow; ++d11_pow ) {
                        for ( double d11_factor = minfactor; d11_factor <= maxfactor; d11_factor+=incfactor ) {
                            for ( int d12_pow = minpow; d12_pow <= maxpow; ++d12_pow ) {
                                for ( double d12_factor = minfactor; d12_factor <= maxfactor; d12_factor+=incfactor ) {
                                    Dune::StabilizationCoefficients c ( c11_pow, c12_pow, d11_pow, d12_pow,
                                                                        c11_factor, c12_factor, d11_factor, d12_factor );
                                    coeff_vector.push_back( c );
                                }
                            }
                        }
                    }
                }
            }
        }
    }
    return coeff_vector;
}

CoeffVector getC_Permutations(){
        // the min andmax exponent that will be used in stabilizing terms
    // ie c11 = ( h_^minpow ) .. ( h^maxpow )
    // pow = -2 is interpreted as 0
    // in non-variation context minpow is used for c12 exp and maxpow for d12,
    //      c11 and D11 are set to zero
    int maxpow = Parameters().getParam( "maxpow", -1 );
    int minpow = Parameters().getParam( "minpow", 1 );
    double minfactor = Parameters().getParam( "minfactor", 0.0 );
    double maxfactor = Parameters().getParam( "maxfactor", 2.0 );
    double incfactor = Parameters().getParam( "incfactor", 0.5 );

    typedef Dune::StabilizationCoefficients::ValueType::first_type
        PowerType;
    typedef Dune::StabilizationCoefficients::ValueType::second_type
        FactorType;

    const PowerType invalid_power = Dune::StabilizationCoefficients::invalid_power;
    const FactorType invalid_factor = Dune::StabilizationCoefficients::invalid_factor;

    CoeffVector coeff_vector;
    for ( PowerType c11_pow = minpow; c11_pow <= maxpow; ++c11_pow ) {
        for ( FactorType c11_factor = minfactor; c11_factor <= maxfactor; c11_factor+=incfactor ) {
            for ( PowerType c12_pow = minpow; c12_pow <= maxpow; ++c12_pow ) {
                for ( FactorType c12_factor = minfactor; c12_factor <= maxfactor; c12_factor+=incfactor ) {
                    Dune::StabilizationCoefficients c ( c11_pow, c12_pow, invalid_power, invalid_power,
                                                        c11_factor, c12_factor, invalid_factor, invalid_factor );
                    coeff_vector.push_back( c );
                }
            }
        }
    }
    return coeff_vector;
}

CoeffVector getC_power_Permutations(){
        // the min andmax exponent that will be used in stabilizing terms
    // ie c11 = ( h_^minpow ) .. ( h^maxpow )
    // pow = -2 is interpreted as 0
    // in non-variation context minpow is used for c12 exp and maxpow for d12,
    //      c11 and D11 are set to zero
    int maxpow = Parameters().getParam( "maxpow", -1 );
    int minpow = Parameters().getParam( "minpow", 1 );
    double minfactor = Parameters().getParam( "minfactor", 0.0 );

    typedef Dune::StabilizationCoefficients::ValueType::first_type
        PowerType;
    typedef Dune::StabilizationCoefficients::ValueType::second_type
        FactorType;

    const PowerType invalid_power = Dune::StabilizationCoefficients::invalid_power;
    const FactorType invalid_factor = Dune::StabilizationCoefficients::invalid_factor;

    CoeffVector coeff_vector;
    for ( PowerType c11_pow = minpow; c11_pow <= maxpow; ++c11_pow ) {
            for ( PowerType c12_pow = minpow; c12_pow <= maxpow; ++c12_pow ) {
             Dune::StabilizationCoefficients c ( c11_pow, c12_pow, invalid_power, invalid_power,
                                                minfactor, minfactor, invalid_factor, invalid_factor );
            coeff_vector.push_back( c );
        }
    }
    return coeff_vector;
}

#if HAVE_GRAPE
using namespace Dune;

typedef Dune::AdaptiveLeafGridPart< GridType >
        GridPartType;
    const int gridDim = GridType::dimensionworld;
    const int polOrder = POLORDER;

    typedef Dune::DiscreteStokesModelDefaultTraits<
                GridPartType,
                Force,
                DirichletData,
                gridDim,
                polOrder,
                VELOCITY_POLORDER,
                PRESSURE_POLORDER >
    StokesModelTraitsImp;


typedef Dune::Tuple< StokesModelTraitsImp::DiscreteStokesFunctionWrapperType::DiscreteVelocityFunctionType*, StokesModelTraitsImp::DiscreteStokesFunctionWrapperType::DiscretePressureFunctionType* >
				IOTupleType;

typedef IOTupleType GR_InputType;

template <class GrapeDispType,
          class GR_GridType,
          class DestinationType>
void postProcessing(const GrapeDispType& disp,
                    const GR_GridType& grid,
                    const double time,
                    const double timestep,
                    const DestinationType& Uh)
{
}

///begin grape
// include grape visualization
#include <dune/grid/io/visual/grapedatadisplay.hh>
#include <dune/grid/io/visual/combinedgrapedisplay.hh>

// include data reading
#include <dune/fem/io/visual/grape/datadisp/printhelp.cc>
#include <dune/fem/io/visual/grape/datadisp/readiotupledata.cc>
#include <dune/fem/io/visual/grape/datadisp/readioparams.cc>
#include <dune/fem/io/parameter.hh>
#include <dune/fem/function/common/discretefunctionadapter.hh>
///end grape

int display ( int argc, char** argv )
{
//    printf("usage: %s paramfile:paramfile <i_start> <i_end>", funcName);
    Parameter::append( argv[2] );

    if ( !strcmp( argv[1], "-d" ) ) {
        int argc_ = 3;
        char* argv_[3] = { argv[0], "0", "0" };
        return readParameterList( argc_, argv_ );
    }
    else if ( !strcmp( argv[1], "-r" ) ) {
        int argc_ = 5;
        char* argv_[5] = { argv[0], "0", "0", "-replay", "manager.replay" };
        return readParameterList( argc_, argv_ );
    }

    return -1;
}

#endif //HAVE_GRAPE<|MERGE_RESOLUTION|>--- conflicted
+++ resolved
@@ -13,16 +13,8 @@
     #define ENABLE_ADAPTIVE 1
 #endif
 
-<<<<<<< HEAD
-#if defined(UGGRID)
-    #define OLD_DUNE_GRID_VERSION
-    #if defined(DEBUG)
-        #warning ("UGGRID in debug mode is likely to produce a segfault")
-    #endif
-=======
 #if defined(UGGRID) && defined(DEBUG)
     #warning ("UGGRID in debug mode is likely to produce a segfault")
->>>>>>> 5876cb57
 #endif
 
 #if ! defined(POLORDER)
@@ -237,15 +229,11 @@
   }
   catch ( std::bad_alloc& b ) {
       std::cerr << "Memory allocation failed: " << b.what() ;
-<<<<<<< HEAD
-      Stuff::meminfo( Logger().Err() );
-=======
       Logger().Info().Resume();
       Stuff::meminfo( Logger().Info() );
   }
   catch ( assert_exception& a ) {
       std::cerr << "Exception thrown at:\n" << a.what() << std::endl ;
->>>>>>> 5876cb57
   }
   catch (...){
     std::cerr << "Unknown exception thrown!" << std::endl;
@@ -493,17 +481,10 @@
     const int gridDim = GridType::dimensionworld;
     static Dune::GridPtr< GridType > gridPtr( Parameters().DgfFilename( gridDim ) );
     static bool firstRun = true;
-<<<<<<< HEAD
-    int refine_level = ( refine_level_factor  ); //* Dune::DGFGridInfo< GridType >::refineStepsForHalf();
-    if ( firstRun && refine_level_factor > 1 ) { //since we have a couple of local statics, only do this once, further refinement done in estimator
-        refine_level = ( refine_level_factor -1 ) ;//* Dune::DGFGridInfo< GridType >::refineStepsForHalf();
-        gridPtr->globalRefine( refine_level );// -1 since we refine once more via the estimator currently
-=======
     int refine_level = ( refine_level_factor  ) * Dune::DGFGridInfo< GridType >::refineStepsForHalf();
     if ( firstRun && refine_level_factor > 0 ) { //since we have a couple of local statics, only do this once, further refinement done in estimator
         refine_level = ( refine_level_factor ) * Dune::DGFGridInfo< GridType >::refineStepsForHalf();
         gridPtr->globalRefine( refine_level );
->>>>>>> 5876cb57
     }
 
     typedef Dune::AdaptiveLeafGridPart< GridType >
@@ -570,18 +551,10 @@
     if ( !firstRun ) {
         Dune::Estimator<DiscreteStokesFunctionWrapperType::DiscretePressureFunctionType>
             estimator ( computedSolutions.discretePressure() );
-<<<<<<< HEAD
-
-//        for ( int i = 0; i < Dune::DGFGridInfo< GridType >::refineStepsForHalf(); ++i ) {
-            estimator.mark( 0.0 /*dummy*/ );
-            computedSolutions.adapt();
-//        }
-=======
         for ( int i = 0; i < Dune::DGFGridInfo< GridType >::refineStepsForHalf(); ++i ) {
             estimator.mark( 0.0 /*dummy*/ ); //simpler would be to use real weights in mark(), but alas, that doesn't work as advertised
             computedSolutions.adapt();
         }
->>>>>>> 5876cb57
 
         if ( Parameters().getParam( "clear_u" , true ) )
             computedSolutions.discreteVelocity().clear();
@@ -680,7 +653,6 @@
     profiler().StopTiming( "Problem/Postprocessing" );
     profiler().StopTiming( "SingleRun" );
 
-<<<<<<< HEAD
     /*
      * save solutions
      */
@@ -763,8 +735,6 @@
     vtkWriter.clear();
 #endif
 
-=======
->>>>>>> 5876cb57
     firstRun = false;
 
     return info;
