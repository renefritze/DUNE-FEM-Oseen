/**
 *  \file   dune_stokes.cc
 *
 *  \brief  brief
 **/

#ifdef HAVE_CONFIG_H
# include "config.h"
#endif

#define POLORDER 0

//#define SIMPLE_PROBLEM
#define CONSTANT_PROBLEM
#define NLOG

#include <iostream>
#include <dune/common/mpihelper.hh> // An initializer of MPI
#include <dune/common/exceptions.hh> // We use exceptions
#include <dune/grid/io/file/dgfparser/dgfgridtype.hh> // for the grid

#include <dune/fem/solver/oemsolver/oemsolver.hh>
#include <dune/fem/space/dgspace.hh>
#include <dune/fem/space/combinedspace.hh>
#include <dune/fem/space/dgspace/dgadaptiveleafgridpart.hh>
//#include <dune/fem/grid/gridpart.hh>
#include <dune/fem/pass/pass.hh>
#include <dune/fem/function/adaptivefunction.hh> // for AdaptiveDiscreteFunction
#include <dune/fem/misc/eoc.hh>
#include <dune/fem/misc/gridwidth.hh>

#include <dune/stokes/discretestokesfunctionspacewrapper.hh>
#include <dune/stokes/discretestokesmodelinterface.hh>
#include <dune/stokes/stokespass.hh>

#include "analyticaldata.hh"
#include "parametercontainer.hh"
#include "logging.hh"
#include "postprocessing.hh"
#include "profiler.hh"
#include "stuff.hh"

#if ENABLE_MPI
        typedef Dune::CollectiveCommunication< MPI_Comm > CollectiveCommunication;
#else
        typedef Dune::CollectiveCommunication<double > CollectiveCommunication;
#endif

typedef std::vector< std::vector<double> > L2ErrorVector;
typedef std::vector<std::string> ErrorColumnHeaders;
const std::string errheaders[] = { "Velocity L2 Error", "Pressure L2 Error" };
const unsigned int num_errheaders = sizeof ( errheaders ) / sizeof ( errheaders[0] );

int singleRun( CollectiveCommunication mpicomm, Dune::GridPtr< GridType > gridPtr,
                L2ErrorVector& l2_errors );

/**
 *  \brief  main function
 *
 *  \attention  attention
 *
 *  \param  argc
 *          number of arguments from command line
 *  \param  argv
 *          array of arguments from command line
 **/
int main( int argc, char** argv )
{
  try{

    Dune::MPIHelper& mpihelper = Dune::MPIHelper::instance(argc, argv);
    CollectiveCommunication mpicomm ( mpihelper.getCommunicator() );

    /* ********************************************************************** *
     * initialize all the stuff we need                                       *
     * ********************************************************************** */
    if ( !(  Parameters().ReadCommandLine( argc, argv ) ) ) {
        return 1;
    }
    if ( !(  Parameters().SetUp() ) ) {
        return 2;
    }
    else {
        Parameters().SetGridDimension( GridType::dimensionworld );
        Parameters().SetPolOrder( POLORDER );
        Parameters().Print( std::cout );
    }

    // LOG_NONE = 1, LOG_ERR = 2, LOG_INFO = 4,LOG_DEBUG = 8,LOG_CONSOLE = 16,LOG_FILE = 32
    //--> LOG_ERR | LOG_INFO | LOG_DEBUG | LOG_CONSOLE | LOG_FILE = 46
    Logger().Create( Parameters().getParam( "loglevel", 62 ),
                     Parameters().getParam( "logfile", std::string("dune_stokes") ) );

    L2ErrorVector l2_errors;
    ErrorColumnHeaders errorColumnHeaders ( errheaders, errheaders + num_errheaders ) ;

    Dune::GridPtr< GridType > gridPtr( Parameters().DgfFilename() );
    long el = gridPtr->size(0);
    profiler().Reset( 1 ); //prepare for one single run
    int err = singleRun( mpicomm, gridPtr, l2_errors );
    profiler().NextRun( l2_errors[0][0] ); //finish this run

    err += chdir( "data" );
    Dune::EocOutput eoc_output ( "eoc", "info" );
    Stuff::TexOutput texOP;
    eoc_output.printInput( *gridPtr, texOP );

    long prof_time = profiler().Output( mpicomm, 0, el );
    eoc_output.printTexAddError( el, l2_errors[0], errorColumnHeaders, 150, 0 );
    eoc_output.printTexEnd( prof_time );

    return err;
  }
  catch (Dune::Exception &e){
    std::cerr << "Dune reported error: " << e << std::endl;
  }
  catch (...){
    std::cerr << "Unknown exception thrown!" << std::endl;
  }
}

int singleRun( CollectiveCommunication mpicomm, Dune::GridPtr< GridType > gridPtr,
                L2ErrorVector& l2_errors )
{
    Logging::LogStream& infoStream = Logger().Info();
    ParameterContainer& parameters = Parameters();

    /* ********************************************************************** *
     * initialize the grid                                                    *
     * ********************************************************************** */
    infoStream << "\ninitialising grid..." << std::endl;

    typedef Dune::LeafGridPart< GridType >
        GridPartType;
    GridPartType gridPart( *gridPtr );
    const int gridDim = GridType::dimensionworld;
    const int polOrder = POLORDER;
<<<<<<< HEAD
    const double viscosity = Parameters().getParam( "viscosity", 1.0 );;
=======
    const double viscosity = Parameters().getParam( "viscosity", 1.0 );
>>>>>>> 0a1d0d0a


    infoStream << "...done." << std::endl;
    /* ********************************************************************** *
     * initialize problem                                                     *
     * ********************************************************************** */
    infoStream << "\ninitialising problem..." << std::endl;

    typedef Dune::FunctionSpace< double, double, gridDim, gridDim >
        VelocityFunctionSpaceType;
    VelocityFunctionSpaceType velocitySpace;

    typedef Force< VelocityFunctionSpaceType >
        AnalyticalForceType;
    AnalyticalForceType analyticalForce( viscosity , velocitySpace );

    typedef DirichletData< VelocityFunctionSpaceType >
        AnalyticalDirichletDataType;
    AnalyticalDirichletDataType analyticalDirichletData( velocitySpace );

    infoStream << "...done." << std::endl;
    /* ********************************************************************** *
     * initialize model (and profiler example)                                *
     * ********************************************************************** */
    infoStream << "\ninitialising model..." << std::endl;
    typedef Dune::DiscreteStokesModelDefault<
                Dune::DiscreteStokesModelDefaultTraits<
                    GridPartType,
                    AnalyticalForceType,
                    AnalyticalDirichletDataType,
                    gridDim,
                    polOrder > >
        StokesModelImpType;

    Dune::GridWidthProvider< GridType > gw ( *gridPtr );

    double grid_width = gw.gridWidth();
    infoStream << " \n max grid width: " << grid_width << std::endl;

    Dune::FieldVector< double, gridDim > ones( 1.0 );
    Dune::FieldVector< double, gridDim > vec_1_h( 1 - grid_width );
    //ones /= grid_width;
    Dune::FieldVector< double, gridDim > zeros( 0.0 );
    double h_fac = Parameters().getParam( "h-factor", 1.0 );

    StokesModelImpType stokesModel( h_fac / ( grid_width) ,
                                    vec_1_h,
                                    h_fac * grid_width,
                                    vec_1_h,
                                    analyticalForce,
                                    analyticalDirichletData,
                                    viscosity  );

    typedef Dune::DiscreteStokesModelInterface<
                Dune::DiscreteStokesModelDefaultTraits<
                    GridPartType,
                    AnalyticalForceType,
                    AnalyticalDirichletDataType,
                    gridDim,
                    polOrder > >
        StokesModelType;

    typedef StokesModelType::DiscreteVelocityFunctionSpaceType
        DiscreteVelocityFunctionSpaceType;

    typedef StokesModelType::DiscretePressureFunctionSpaceType
        DiscretePressureFunctionSpaceType;

    typedef Dune::DiscreteStokesFunctionSpaceWrapper< Dune::DiscreteStokesFunctionSpaceWrapperTraits<
                DiscreteVelocityFunctionSpaceType,
                DiscretePressureFunctionSpaceType > >
        DiscreteStokesFunctionSpaceWrapperType;

    DiscreteStokesFunctionSpaceWrapperType discreteStokesFunctionSpaceWrapper( gridPart );

    typedef Dune::DiscreteStokesFunctionWrapper< Dune::DiscreteStokesFunctionWrapperTraits<
                DiscreteStokesFunctionSpaceWrapperType,
                StokesModelType::DiscreteVelocityFunctionType,
                StokesModelType::DiscretePressureFunctionType > >
        DiscreteStokesFunctionWrapperType;

    DiscreteStokesFunctionWrapperType discreteStokesFunctionWrapper(    "wrapped",
                                                                        discreteStokesFunctionSpaceWrapper );
    DiscreteStokesFunctionWrapperType discreteStokesFunctionWrapper2(    "wrapped2",
                                                                        discreteStokesFunctionSpaceWrapper );

    infoStream << "...done." << std::endl;
    /* ********************************************************************** *
     * initialize passes                                                      *
     * ********************************************************************** */
    infoStream << "\ninitialising passes..." << std::endl;


    typedef Dune::StartPass< DiscreteStokesFunctionWrapperType, -1 >
        StartPassType;
    StartPassType startPass;

    typedef Dune::StokesPass< StokesModelType, StartPassType, 0 >
        StokesPassType;
    StokesPassType stokesPass(  startPass,
                                stokesModel,
                                gridPart,
                                discreteStokesFunctionSpaceWrapper );

    infoStream << "...done." << std::endl;

    infoStream << "\nstarting pass..." << std::endl;
    discreteStokesFunctionWrapper.discretePressure().clear();
    discreteStokesFunctionWrapper.discreteVelocity().clear();
    stokesPass.apply( discreteStokesFunctionWrapper, discreteStokesFunctionWrapper );

    infoStream << "...done." << std::endl;

    /* ********************************************************************** *
     * Problem postprocessing (with profiler example)                                 *
     * ********************************************************************** */
    infoStream << "postprocesing" << std::endl;

    profiler().StartTiming( "Problem/Postprocessing" );

    typedef Problem< gridDim, DiscreteStokesFunctionWrapperType >
        ProblemType;
    ProblemType problem( viscosity , discreteStokesFunctionWrapper );

    typedef PostProcessor< StokesPassType, ProblemType >
        PostProcessorType;

    PostProcessorType postProcessor( discreteStokesFunctionSpaceWrapper, problem );

    postProcessor.save( *gridPtr, discreteStokesFunctionWrapper ); //dummy params, should be computed solutions );
    l2_errors.push_back( postProcessor.getError() );

    profiler().StopTiming( "Problem/Postprocessing" );

    infoStream << "...done." << std::endl;

    return 0;
}<|MERGE_RESOLUTION|>--- conflicted
+++ resolved
@@ -135,11 +135,7 @@
     GridPartType gridPart( *gridPtr );
     const int gridDim = GridType::dimensionworld;
     const int polOrder = POLORDER;
-<<<<<<< HEAD
-    const double viscosity = Parameters().getParam( "viscosity", 1.0 );;
-=======
     const double viscosity = Parameters().getParam( "viscosity", 1.0 );
->>>>>>> 0a1d0d0a
 
 
     infoStream << "...done." << std::endl;
