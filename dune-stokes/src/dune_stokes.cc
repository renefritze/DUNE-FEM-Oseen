/**
 *  \file   dune_stokes.cc
 *
 *  \brief  brief
 **/

#ifdef HAVE_CONFIG_H
# include "config.h"
#endif

#define POLORDER 0
<<<<<<< HEAD
#undef USE_MEMPROVIDER

//#define SIMPLE_PROBLEM
#define CONSTANT_PROBLEM
=======
>>>>>>> f99267fc

//#define SIMPLE_PROBLEM
#define CONSTANT_PROBLEM

#include <iostream>
#include <dune/common/mpihelper.hh> // An initializer of MPI
#include <dune/common/exceptions.hh> // We use exceptions
#include <dune/grid/io/file/dgfparser/dgfgridtype.hh> // for the grid

#include <dune/fem/solver/oemsolver/oemsolver.hh>
#include <dune/fem/space/dgspace.hh>
#include <dune/fem/space/combinedspace.hh>
#include <dune/fem/space/dgspace/dgadaptiveleafgridpart.hh>
//#include <dune/fem/grid/gridpart.hh>
#include <dune/fem/pass/pass.hh>
#include <dune/fem/function/adaptivefunction.hh> // for AdaptiveDiscreteFunction
#include <dune/fem/misc/eoc.hh>
#include <dune/fem/misc/gridwidth.hh>

#include <dune/stokes/discretestokesfunctionspacewrapper.hh>
#include <dune/stokes/discretestokesmodelinterface.hh>
#include <dune/stokes/stokespass.hh>

#include "analyticaldata.hh"
#include "parametercontainer.hh"
#include "logging.hh"
#include "postprocessing.hh"
#include "profiler.hh"
#include "stuff.hh"

#if ENABLE_MPI
        typedef Dune::CollectiveCommunication< MPI_Comm > CollectiveCommunication;
#else
        typedef Dune::CollectiveCommunication<double > CollectiveCommunication;
#endif

typedef std::vector< std::vector<double> > L2ErrorVector;
typedef std::vector<std::string> ErrorColumnHeaders;
const std::string errheaders[] = { "Velocity L2 Error", "Pressure L2 Error" };
const unsigned int num_errheaders = sizeof ( errheaders ) / sizeof ( errheaders[0] );

int singleRun( CollectiveCommunication mpicomm, Dune::GridPtr< GridType > gridPtr,
                L2ErrorVector& l2_errors );

/**
 *  \brief  main function
 *
 *  \attention  attention
 *
 *  \param  argc
 *          number of arguments from command line
 *  \param  argv
 *          array of arguments from command line
 **/
int main( int argc, char** argv )
{
  try{

    Dune::MPIHelper& mpihelper = Dune::MPIHelper::instance(argc, argv);
    CollectiveCommunication mpicomm ( mpihelper.getCommunicator() );

    /* ********************************************************************** *
     * initialize all the stuff we need                                       *
     * ********************************************************************** */
    if ( !(  Parameters().ReadCommandLine( argc, argv ) ) ) {
        return 1;
    }
    if ( !(  Parameters().SetUp() ) ) {
        return 2;
    }
    else {
        Parameters().SetGridDimension( GridType::dimensionworld );
        Parameters().SetPolOrder( POLORDER );
        Parameters().Print( std::cout );
    }

<<<<<<< HEAD
    Logger().Create(
        Logging::LOG_CONSOLE |
        Logging::LOG_FILE |
        Logging::LOG_ERR |
        Logging::LOG_DEBUG |
        Logging::LOG_INFO );
=======
    // LOG_NONE = 1, LOG_ERR = 2, LOG_INFO = 4,LOG_DEBUG = 8,LOG_CONSOLE = 16,LOG_FILE = 32
    //--> LOG_ERR | LOG_INFO | LOG_DEBUG | LOG_CONSOLE | LOG_FILE = 46
    Logger().Create( Parameters().getParam( "loglevel", 62 ),
                     Parameters().getParam( "logfile", std::string("dune_stokes") ) );
>>>>>>> f99267fc

    L2ErrorVector l2_errors;
    ErrorColumnHeaders errorColumnHeaders ( errheaders, errheaders + num_errheaders ) ;

    Dune::GridPtr< GridType > gridPtr( Parameters().DgfFilename() );
    long el = gridPtr->size(0);
    profiler().Reset( 1 ); //prepare for one single run
    int err = singleRun( mpicomm, gridPtr, l2_errors );
    profiler().NextRun( l2_errors[0][0] ); //finish this run

    err += chdir( "data" );
    Dune::EocOutput eoc_output ( "eoc", "info" );
    Stuff::TexOutput texOP;
    eoc_output.printInput( *gridPtr, texOP );

    long prof_time = profiler().Output( mpicomm, 0, el );
    eoc_output.printTexAddError( el, l2_errors[0], errorColumnHeaders, 150, 0 );
    eoc_output.printTexEnd( prof_time );

    return err;
  }
  catch (Dune::Exception &e){
    std::cerr << "Dune reported error: " << e << std::endl;
  }
  catch (...){
    std::cerr << "Unknown exception thrown!" << std::endl;
  }
}

int singleRun( CollectiveCommunication mpicomm, Dune::GridPtr< GridType > gridPtr,
                L2ErrorVector& l2_errors )
{
    Logging::LogStream& infoStream = Logger().Info();
    ParameterContainer& parameters = Parameters();

    /* ********************************************************************** *
     * initialize the grid                                                    *
     * ********************************************************************** */
    infoStream << "\ninitialising grid..." << std::endl;

    typedef Dune::LeafGridPart< GridType >
        GridPartType;
    GridPartType gridPart( *gridPtr );
    const int gridDim = GridType::dimensionworld;
    const int polOrder = POLORDER;
    const double viscosity = 1.0;


    infoStream << "...done." << std::endl;
    /* ********************************************************************** *
     * initialize problem                                                     *
     * ********************************************************************** */
    infoStream << "\ninitialising problem..." << std::endl;

    typedef Dune::FunctionSpace< double, double, gridDim, gridDim >
        VelocityFunctionSpaceType;
    VelocityFunctionSpaceType velocitySpace;

    typedef Force< VelocityFunctionSpaceType >
        AnalyticalForceType;
    AnalyticalForceType analyticalForce( viscosity , velocitySpace );

    typedef DirichletData< VelocityFunctionSpaceType >
        AnalyticalDirichletDataType;
    AnalyticalDirichletDataType analyticalDirichletData( velocitySpace );

    infoStream << "...done." << std::endl;
    /* ********************************************************************** *
     * initialize model (and profiler example)                                *
     * ********************************************************************** */
    infoStream << "\ninitialising model..." << std::endl;
    typedef Dune::DiscreteStokesModelDefault<
                Dune::DiscreteStokesModelDefaultTraits<
                    GridPartType,
                    AnalyticalForceType,
                    AnalyticalDirichletDataType,
                    gridDim,
                    polOrder > >
        StokesModelImpType;

    Dune::GridWidthProvider< GridType > gw ( *gridPtr );

    double grid_width = gw.gridWidth();
    infoStream << " \n max grid width: " << grid_width << std::endl;

    Dune::FieldVector< double, gridDim > ones( 1.0 );
    Dune::FieldVector< double, gridDim > vec_1_h( 1 - grid_width );
    //ones /= grid_width;
    Dune::FieldVector< double, gridDim > zeros( 0.0 );
    double h_fac = Parameters().getParam( "h-factor", 1.0 );

    StokesModelImpType stokesModel( h_fac / ( grid_width) ,
                                    zeros,
                                    h_fac * grid_width,
                                    zeros,
                                    analyticalForce,
                                    analyticalDirichletData,
                                    viscosity  );

    typedef Dune::DiscreteStokesModelInterface<
                Dune::DiscreteStokesModelDefaultTraits<
                    GridPartType,
                    AnalyticalForceType,
                    AnalyticalDirichletDataType,
                    gridDim,
                    polOrder > >
        StokesModelType;

    typedef StokesModelType::DiscreteVelocityFunctionSpaceType
        DiscreteVelocityFunctionSpaceType;

    typedef StokesModelType::DiscretePressureFunctionSpaceType
        DiscretePressureFunctionSpaceType;

    typedef Dune::DiscreteStokesFunctionSpaceWrapper< Dune::DiscreteStokesFunctionSpaceWrapperTraits<
                DiscreteVelocityFunctionSpaceType,
                DiscretePressureFunctionSpaceType > >
        DiscreteStokesFunctionSpaceWrapperType;

    DiscreteStokesFunctionSpaceWrapperType discreteStokesFunctionSpaceWrapper( gridPart );

    typedef Dune::DiscreteStokesFunctionWrapper< Dune::DiscreteStokesFunctionWrapperTraits<
                DiscreteStokesFunctionSpaceWrapperType,
                StokesModelType::DiscreteVelocityFunctionType,
                StokesModelType::DiscretePressureFunctionType > >
        DiscreteStokesFunctionWrapperType;

    DiscreteStokesFunctionWrapperType discreteStokesFunctionWrapper(    "wrapped",
                                                                        discreteStokesFunctionSpaceWrapper );
    DiscreteStokesFunctionWrapperType discreteStokesFunctionWrapper2(    "wrapped2",
                                                                        discreteStokesFunctionSpaceWrapper );

    infoStream << "...done." << std::endl;
    /* ********************************************************************** *
     * initialize passes                                                      *
     * ********************************************************************** */
    infoStream << "\ninitialising passes..." << std::endl;


    typedef Dune::StartPass< DiscreteStokesFunctionWrapperType, -1 >
        StartPassType;
    StartPassType startPass;

    typedef Dune::StokesPass< StokesModelType, StartPassType, 0 >
        StokesPassType;
    StokesPassType stokesPass(  startPass,
                                stokesModel,
                                gridPart,
                                discreteStokesFunctionSpaceWrapper );

    infoStream << "...done." << std::endl;

    infoStream << "\nstarting pass..." << std::endl;
    discreteStokesFunctionWrapper.discretePressure().clear();
    discreteStokesFunctionWrapper.discreteVelocity().clear();
    stokesPass.apply( discreteStokesFunctionWrapper, discreteStokesFunctionWrapper );

    infoStream << "...done." << std::endl;

    /* ********************************************************************** *
     * Problem postprocessing (with profiler example)                                 *
     * ********************************************************************** */
    infoStream << "postprocesing" << std::endl;

    profiler().StartTiming( "Problem/Postprocessing" );

    typedef Problem< gridDim, DiscreteStokesFunctionWrapperType >
        ProblemType;
    ProblemType problem( viscosity , discreteStokesFunctionWrapper );

    typedef PostProcessor< StokesPassType, ProblemType >
        PostProcessorType;

    PostProcessorType postProcessor( discreteStokesFunctionSpaceWrapper, problem );

    postProcessor.save( *gridPtr, discreteStokesFunctionWrapper ); //dummy params, should be computed solutions );
    l2_errors.push_back( postProcessor.getError() );

    profiler().StopTiming( "Problem/Postprocessing" );

    infoStream << "...done." << std::endl;

    return 0;
}<|MERGE_RESOLUTION|>--- conflicted
+++ resolved
@@ -9,13 +9,6 @@
 #endif
 
 #define POLORDER 0
-<<<<<<< HEAD
-#undef USE_MEMPROVIDER
-
-//#define SIMPLE_PROBLEM
-#define CONSTANT_PROBLEM
-=======
->>>>>>> f99267fc
 
 //#define SIMPLE_PROBLEM
 #define CONSTANT_PROBLEM
@@ -92,19 +85,10 @@
         Parameters().Print( std::cout );
     }
 
-<<<<<<< HEAD
-    Logger().Create(
-        Logging::LOG_CONSOLE |
-        Logging::LOG_FILE |
-        Logging::LOG_ERR |
-        Logging::LOG_DEBUG |
-        Logging::LOG_INFO );
-=======
     // LOG_NONE = 1, LOG_ERR = 2, LOG_INFO = 4,LOG_DEBUG = 8,LOG_CONSOLE = 16,LOG_FILE = 32
     //--> LOG_ERR | LOG_INFO | LOG_DEBUG | LOG_CONSOLE | LOG_FILE = 46
     Logger().Create( Parameters().getParam( "loglevel", 62 ),
                      Parameters().getParam( "logfile", std::string("dune_stokes") ) );
->>>>>>> f99267fc
 
     L2ErrorVector l2_errors;
     ErrorColumnHeaders errorColumnHeaders ( errheaders, errheaders + num_errheaders ) ;
@@ -150,7 +134,7 @@
     GridPartType gridPart( *gridPtr );
     const int gridDim = GridType::dimensionworld;
     const int polOrder = POLORDER;
-    const double viscosity = 1.0;
+    const double viscosity = Parameters().getParam( "viscosity", 1.0 );
 
 
     infoStream << "...done." << std::endl;
