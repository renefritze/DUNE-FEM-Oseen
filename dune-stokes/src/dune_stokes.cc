/**
 *  \file   dune_stokes.cc
 *
 *  \brief  brief
 **/

#ifdef HAVE_CONFIG_H
# include "config.h"
#endif

#define POLORDER 0

#include <iostream>
#include <dune/common/mpihelper.hh> // An initializer of MPI
#include <dune/common/exceptions.hh> // We use exceptions
#include <dune/grid/io/file/dgfparser/dgfgridtype.hh> // for the grid

#include <dune/fem/solver/oemsolver/oemsolver.hh>
#include <dune/fem/space/dgspace.hh>
#include <dune/fem/space/combinedspace.hh>
#include <dune/fem/space/dgspace/dgadaptiveleafgridpart.hh>
//#include <dune/fem/grid/gridpart.hh>
#include <dune/fem/pass/pass.hh>
#include <dune/fem/function/adaptivefunction.hh> // for AdaptiveDiscreteFunction
#include <dune/fem/misc/eoc.hh>
#include <dune/fem/misc/gridwidth.hh>

#include <dune/stokes/discretestokesfunctionspacewrapper.hh>
#include <dune/stokes/discretestokesmodelinterface.hh>
#include <dune/stokes/stokespass.hh>

#include "analyticaldata.hh"
#include "parametercontainer.hh"
#include "logging.hh"
#include "postprocessing.hh"
#include "profiler.hh"
#include "stuff.hh"

#if ENABLE_MPI
        typedef Dune::CollectiveCommunication< MPI_Comm > CollectiveCommunication;
#else
        typedef Dune::CollectiveCommunication<double > CollectiveCommunication;
#endif

typedef std::vector< std::vector<double> > L2ErrorVector;
typedef std::vector<std::string> ErrorColumnHeaders;
const std::string errheaders[] = { "Velocity L2 Error", "Pressure L2 Error" };
const unsigned int num_errheaders = sizeof ( errheaders ) / sizeof ( errheaders[0] );

int singleRun( CollectiveCommunication mpicomm, Dune::GridPtr< GridType > gridPtr,
                L2ErrorVector& l2_errors );

/**
 *  \brief  main function
 *
 *  \attention  attention
 *
 *  \param  argc
 *          number of arguments from command line
 *  \param  argv
 *          array of arguments from command line
 **/
int main( int argc, char** argv )
{
  try{

    Dune::MPIHelper& mpihelper = Dune::MPIHelper::instance(argc, argv);
    CollectiveCommunication mpicomm ( mpihelper.getCommunicator() );

    /* ********************************************************************** *
     * initialize all the stuff we need                                       *
     * ********************************************************************** */
    if ( !(  Parameters().ReadCommandLine( argc, argv ) ) ) {
        return 1;
    }
    if ( !(  Parameters().SetUp() ) ) {
        return 2;
    }
    else {
        Parameters().SetGridDimension( GridType::dimensionworld );
        Parameters().SetPolOrder( POLORDER );
        Parameters().Print( std::cout );
    }

    Logger().Create(
        Logging::LOG_CONSOLE |
        Logging::LOG_FILE |
        Logging::LOG_ERR |
<<<<<<< HEAD
//        Logging::LOG_DEBUG |
=======
        Logging::LOG_DEBUG |
>>>>>>> fc92668c
        Logging::LOG_INFO );

    L2ErrorVector l2_errors;
    ErrorColumnHeaders errorColumnHeaders ( errheaders, errheaders + num_errheaders ) ;

    Dune::GridPtr< GridType > gridPtr( Parameters().DgfFilename() );
    long el = gridPtr->size(0);
    profiler().Reset( 1 ); //prepare for one single run
    int err = singleRun( mpicomm, gridPtr, l2_errors );
    profiler().NextRun( l2_errors[0][0] ); //finish this run

    err += chdir( "data" );
    Dune::EocOutput eoc_output ( "eoc", "info" );
    Stuff::TexOutput texOP;
    eoc_output.printInput( *gridPtr, texOP );

    long prof_time = profiler().Output( mpicomm, 0, el );
    eoc_output.printTexAddError( el, l2_errors[0], errorColumnHeaders, 150, 0 );
    eoc_output.printTexEnd( prof_time );

    return err;
  }
  catch (Dune::Exception &e){
    std::cerr << "Dune reported error: " << e << std::endl;
  }
  catch (...){
    std::cerr << "Unknown exception thrown!" << std::endl;
  }
}

int singleRun( CollectiveCommunication mpicomm, Dune::GridPtr< GridType > gridPtr,
                L2ErrorVector& l2_errors )
{
    Logging::LogStream& infoStream = Logger().Info();

    /* ********************************************************************** *
     * initialize the grid                                                    *
     * ********************************************************************** */
    infoStream << "\ninitialising grid..." << std::endl;

    typedef Dune::LeafGridPart< GridType >
        GridPartType;
    GridPartType gridPart( *gridPtr );
    const int gridDim = GridType::dimensionworld;
    const int polOrder = POLORDER;
    const double viscosity = Parameters().getParam( "viscosity", 1.0 );


    infoStream << "...done." << std::endl;
    /* ********************************************************************** *
     * initialize problem                                                     *
     * ********************************************************************** */
    infoStream << "\ninitialising problem..." << std::endl;

    typedef Dune::FunctionSpace< double, double, gridDim, gridDim >
        VelocityFunctionSpaceType;
    VelocityFunctionSpaceType velocitySpace;

    typedef Force< VelocityFunctionSpaceType >
        AnalyticalForceType;
    AnalyticalForceType analyticalForce( viscosity , velocitySpace );

    typedef DirichletData< VelocityFunctionSpaceType >
        AnalyticalDirichletDataType;
    AnalyticalDirichletDataType analyticalDirichletData( velocitySpace );

    infoStream << "...done." << std::endl;
    /* ********************************************************************** *
     * initialize model (and profiler example)                                *
     * ********************************************************************** */
    infoStream << "\ninitialising model..." << std::endl;
    typedef Dune::DiscreteStokesModelDefault<
                Dune::DiscreteStokesModelDefaultTraits<
                    GridPartType,
                    AnalyticalForceType,
                    AnalyticalDirichletDataType,
                    gridDim,
                    polOrder > >
        StokesModelImpType;

    Dune::GridWidthProvider< GridType > gw ( *gridPtr );

    double grid_width = gw.gridWidth();
    infoStream << " \n max grid width: " << grid_width << std::endl;

    Dune::FieldVector< double, gridDim > ones( 1.0 );
    Dune::FieldVector< double, gridDim > vec_1_h( 1.0 );
    //ones /= grid_width;
    Dune::FieldVector< double, gridDim > zeros( 0.0 );
    StokesModelImpType stokesModel( 1 / grid_width,
                                    zeros,
                                    grid_width,
                                    zeros,
                                    analyticalForce,
                                    analyticalDirichletData,
                                    viscosity  );

    typedef Dune::DiscreteStokesModelInterface<
                Dune::DiscreteStokesModelDefaultTraits<
                    GridPartType,
                    AnalyticalForceType,
                    AnalyticalDirichletDataType,
                    gridDim,
                    polOrder > >
        StokesModelType;

    typedef StokesModelType::DiscreteVelocityFunctionSpaceType
        DiscreteVelocityFunctionSpaceType;

    typedef StokesModelType::DiscretePressureFunctionSpaceType
        DiscretePressureFunctionSpaceType;

    typedef Dune::DiscreteStokesFunctionSpaceWrapper< Dune::DiscreteStokesFunctionSpaceWrapperTraits<
                DiscreteVelocityFunctionSpaceType,
                DiscretePressureFunctionSpaceType > >
        DiscreteStokesFunctionSpaceWrapperType;

    DiscreteStokesFunctionSpaceWrapperType discreteStokesFunctionSpaceWrapper( gridPart );

    typedef Dune::DiscreteStokesFunctionWrapper< Dune::DiscreteStokesFunctionWrapperTraits<
                DiscreteStokesFunctionSpaceWrapperType,
                StokesModelType::DiscreteVelocityFunctionType,
                StokesModelType::DiscretePressureFunctionType > >
        DiscreteStokesFunctionWrapperType;

    DiscreteStokesFunctionWrapperType discreteStokesFunctionWrapper(    "wrapped",
                                                                        discreteStokesFunctionSpaceWrapper );
    DiscreteStokesFunctionWrapperType discreteStokesFunctionWrapper2(    "wrapped2",
                                                                        discreteStokesFunctionSpaceWrapper );

    infoStream << "...done." << std::endl;
    /* ********************************************************************** *
     * initialize passes                                                      *
     * ********************************************************************** */
    infoStream << "\ninitialising passes..." << std::endl;


    typedef Dune::StartPass< DiscreteStokesFunctionWrapperType, -1 >
        StartPassType;
    StartPassType startPass;

    typedef Dune::StokesPass< StokesModelType, StartPassType, 0 >
        StokesPassType;
    StokesPassType stokesPass(  startPass,
                                stokesModel,
                                gridPart,
                                discreteStokesFunctionSpaceWrapper );

    infoStream << "...done." << std::endl;

    infoStream << "\nstarting pass..." << std::endl;
    discreteStokesFunctionWrapper.discretePressure().clear();
    discreteStokesFunctionWrapper.discreteVelocity().clear();
    stokesPass.apply( discreteStokesFunctionWrapper, discreteStokesFunctionWrapper );

    infoStream << "...done." << std::endl;

    /* ********************************************************************** *
     * Problem postprocessing (with profiler example)                                 *
     * ********************************************************************** */
    infoStream << "postprocesing" << std::endl;

    profiler().StartTiming( "Problem/Postprocessing" );

    typedef Problem< gridDim, DiscreteStokesFunctionWrapperType >
        ProblemType;
    ProblemType problem( viscosity , discreteStokesFunctionWrapper );

    typedef PostProcessor< StokesPassType, ProblemType >
        PostProcessorType;

    PostProcessorType postProcessor( discreteStokesFunctionSpaceWrapper, problem );

    postProcessor.save( *gridPtr, discreteStokesFunctionWrapper ); //dummy params, should be computed solutions );
    l2_errors.push_back( postProcessor.getError() );

    profiler().StopTiming( "Problem/Postprocessing" );

    infoStream << "...done." << std::endl;

    return 0;
}<|MERGE_RESOLUTION|>--- conflicted
+++ resolved
@@ -7,6 +7,9 @@
 #ifdef HAVE_CONFIG_H
 # include "config.h"
 #endif
+
+//! using the memprovider from FEM currently results in assertion failed
+#undef USE_MEMPROVIDER
 
 #define POLORDER 0
 
@@ -86,11 +89,7 @@
         Logging::LOG_CONSOLE |
         Logging::LOG_FILE |
         Logging::LOG_ERR |
-<<<<<<< HEAD
 //        Logging::LOG_DEBUG |
-=======
-        Logging::LOG_DEBUG |
->>>>>>> fc92668c
         Logging::LOG_INFO );
 
     L2ErrorVector l2_errors;
@@ -125,6 +124,7 @@
                 L2ErrorVector& l2_errors )
 {
     Logging::LogStream& infoStream = Logger().Info();
+    ParameterContainer& parameters = Parameters();
 
     /* ********************************************************************** *
      * initialize the grid                                                    *
