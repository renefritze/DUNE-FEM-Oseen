/**
 *  \file   dune_stokes.cc
 *
 *  \brief  brief
 **/

#ifdef HAVE_CONFIG_H
#include "config.h"
#endif

#define POLORDER 0

//#define SIMPLE_PROBLEM
//#define CONSTANT_PROBLEM
//#define NLOG

#include <iostream>
#include <dune/common/mpihelper.hh> // An initializer of MPI
#include <dune/common/exceptions.hh> // We use exceptions
#include <dune/grid/io/file/dgfparser/dgfgridtype.hh> // for the grid

#include <dune/fem/solver/oemsolver/oemsolver.hh>
#include <dune/fem/space/dgspace.hh>
#include <dune/fem/space/combinedspace.hh>
#include <dune/fem/space/dgspace/dgadaptiveleafgridpart.hh>
//#include <dune/fem/grid/gridpart.hh>
#include <dune/fem/pass/pass.hh>
#include <dune/fem/function/adaptivefunction.hh> // for AdaptiveDiscreteFunction
#include <dune/fem/misc/femeoc.hh>
#include <dune/fem/misc/gridwidth.hh>

#include <dune/stokes/discretestokesfunctionspacewrapper.hh>
#include <dune/stokes/discretestokesmodelinterface.hh>
#include <dune/stokes/stokespass.hh>

#include "analyticaldata.hh"
#include "parametercontainer.hh"
#include "logging.hh"
#include "postprocessing.hh"
#include "profiler.hh"
#include "stuff.hh"

#if ENABLE_MPI
        typedef Dune::CollectiveCommunication< MPI_Comm > CollectiveCommunication;
#else
        typedef Dune::CollectiveCommunication< double > CollectiveCommunication;
#endif

typedef std::vector< std::vector<double> > L2ErrorVector;
typedef std::vector<std::string> ColumnHeaders;
const std::string errheaders[] = { "h", "tris","C11","C12","D11","D12","Velocity", "Pressure" };
const unsigned int num_errheaders = sizeof ( errheaders ) / sizeof ( errheaders[0] );

struct RunInfo
{
    std::vector< double > L2Errors;
    double grid_width;
    int refine_level;
    double run_time;
    long codim0;
    double c11,d11,c12,d12;
};

template < class GridPartType >
RunInfo singleRun(  CollectiveCommunication mpicomm,
                Dune::GridPtr< GridType > gridPtr,
                GridPartType& gridPart,
                int pow1, int pow2, int pow3, int pow4  );
/**
 *  \brief  main function
 *
 *  \attention  attention
 *
 *  \param  argc
 *          number of arguments from command line
 *  \param  argv
 *          array of arguments from command line
 **/
int main( int argc, char** argv )
{
  try{

    Dune::MPIHelper& mpihelper = Dune::MPIHelper::instance(argc, argv);
    CollectiveCommunication mpicomm ( mpihelper.getCommunicator() );

    /* ********************************************************************** *
     * initialize all the stuff we need                                       *
     * ********************************************************************** */
    if ( !(  Parameters().ReadCommandLine( argc, argv ) ) ) {
        return 1;
    }
    if ( !(  Parameters().SetUp() ) ) {
        return 2;
    }
    else {
        Parameters().SetGridDimension( GridType::dimensionworld );
        Parameters().SetPolOrder( POLORDER );
        Parameters().Print( std::cout );
    }

    // LOG_NONE = 1, LOG_ERR = 2, LOG_INFO = 4,LOG_DEBUG = 8,LOG_CONSOLE = 16,LOG_FILE = 32
    //--> LOG_ERR | LOG_INFO | LOG_DEBUG | LOG_CONSOLE | LOG_FILE = 62
    Logger().Create( Parameters().getParam( "loglevel", 62 ),
                     Parameters().getParam( "logfile", std::string("dune_stokes") ) );
    bool per_run_log_target = Parameters().getParam( "per-run-log-target", true );

    L2ErrorVector l2_errors;
    ColumnHeaders errorColumnHeaders ( errheaders, errheaders + num_errheaders ) ;

    int err = 0;
    Dune::FemEoc& eoc_output = Dune::FemEoc::instance( );
    eoc_output.initialize( "data","eoc-file", "eoc-desc", "eoc-template.tex" );
    size_t idx = eoc_output.addEntry( errorColumnHeaders );
    Stuff::TexOutput< RunInfo > texwriter( errorColumnHeaders );

    profiler().Reset( 9 ); //prepare for 9 single runs
    int maxref = Parameters().getParam( "maxref", 1 );
    int maxpow = Parameters().getParam( "maxpow", 2 );
    int minpow = Parameters().getParam( "minpow", -2 );

    for ( int ref = 0, num = 0; ref < maxref; ++ref ) {
        for ( int i = minpow; i < maxpow; ++i ) {
            for ( int j = minpow; j < maxpow; ++j ) {
				for ( int k = minpow; k < maxpow; ++k ) {
					for ( int l = minpow; l < maxpow; ++l ) {
						Dune::GridPtr< GridType > gridPtr( Parameters().DgfFilename() );
						gridPtr->globalRefine( ref );
						typedef Dune::AdaptiveLeafGridPart< GridType >
							GridPartType;
						GridPartType gridPart( *gridPtr );
						if ( per_run_log_target ) {
                            std::string ff = "matlab__pow1_" + Stuff::toString( i ) + "_pow2_" + Stuff::toString( j );
                            Logger().SetPrefix( ff );
						}
						Logging::MatlabLogStream& matlabLogStream = Logger().Matlab();
						matlabLogStream <<std::endl<< "\nclear;\ntry\ntic;warning off all;" << std::endl;
						matlabLogStream << "disp(' c/d-11/12 h powers: "<< i << " "
								<< j << " " << k << " "
								<< l << "') \n" << std::endl;
						RunInfo info = singleRun( mpicomm, gridPtr, gridPart, i, j, k, l );
						matlabLogStream << "\ncatch\ndisp('errors here');\nend\ntoc\ndisp(' ');\n" << std::endl;
						l2_errors.push_back( info.L2Errors );
//			            profiler().NextRun( info.L2Errors ); //finish this run

						eoc_output.setErrors( idx,info.L2Errors );
						texwriter.setInfo( info );
						bool lastrun = (
							( ref == ( maxref - 1 ) ) &&
							( j == ( maxpow - 1 ) ) &&
							( k == ( maxpow - 1 ) ) &&
							( l == ( maxpow - 1 ) ) &&
							( i == ( maxpow - 1 ) ) );
						eoc_output.write( texwriter, lastrun );
					}
				}
            }
        }
    }

//    Stuff::TexOutput texOP;
//    eoc_output.printInput( *gridPtr, texOP );
//
//    long prof_time = profiler().Output( mpicomm, 0, el );


    return err;
  }
  catch (Dune::Exception &e){
    std::cerr << "Dune reported error: " << e << std::endl;
  }
  catch (...){
    std::cerr << "Unknown exception thrown!" << std::endl;
  }
}

template < class GridPartType >
RunInfo singleRun(  CollectiveCommunication mpicomm,
                Dune::GridPtr< GridType > gridPtr,
                GridPartType& gridPart,
                int pow1, int pow2, int pow3, int pow4  )
{
    Logging::LogStream& infoStream = Logger().Info();
    ParameterContainer& parameters = Parameters();
    RunInfo info;

    /* ********************************************************************** *
     * initialize the grid                                                    *
     * ********************************************************************** */
    infoStream << "\ninitialising grid..." << std::endl;

    const int gridDim = GridType::dimensionworld;
    const int polOrder = POLORDER;
    const double viscosity = Parameters().getParam( "viscosity", 1.0 );
    info.codim0 = gridPtr->size( 0 );
    info.codim0 = gridPart.grid().size( 0 );



    infoStream << "...done." << std::endl;
    /* ********************************************************************** *
     * initialize problem                                                     *
     * ********************************************************************** */
    infoStream << "\ninitialising problem..." << std::endl;

    typedef Dune::FunctionSpace< double, double, gridDim, gridDim >
        VelocityFunctionSpaceType;
    VelocityFunctionSpaceType velocitySpace;

    typedef Force< VelocityFunctionSpaceType >
        AnalyticalForceType;
    AnalyticalForceType analyticalForce( viscosity , velocitySpace );

    typedef DirichletData< VelocityFunctionSpaceType >
        AnalyticalDirichletDataType;
    AnalyticalDirichletDataType analyticalDirichletData( velocitySpace );

    infoStream << "...done." << std::endl;
    /* ********************************************************************** *
     * initialize model (and profiler example)                                *
     * ********************************************************************** */
    infoStream << "\ninitialising model..." << std::endl;

    typedef Dune::DiscreteStokesModelDefaultTraits<
                    GridPartType,
                    AnalyticalForceType,
                    AnalyticalDirichletDataType,
                    gridDim,
                    polOrder >
        StokesModelTraitsImp;
    typedef Dune::DiscreteStokesModelDefault< StokesModelTraitsImp >
        StokesModelImpType;

    Dune::GridWidthProvider< GridType > gw ( *gridPtr );
    double grid_width = gw.gridWidth();
    infoStream << " \n max grid width: " << grid_width << std::endl;
    info.grid_width = grid_width;

    typedef Dune::FieldVector< double, gridDim >
        ConstVec;

    const double minpow = -2;
    double c11 = pow1 > minpow ? std::pow( grid_width, pow1 ) :0;
    double d11 = pow2 > minpow ? std::pow( grid_width, pow2 ) :0;
    double c12 = pow3 > minpow ? std::pow( grid_width, pow3 ) :0;
    double d12 = pow4 > minpow ? std::pow( grid_width, pow4 ) :0;
    StokesModelImpType stokesModel( c11,
                                    ConstVec ( c12 ),
                                    d11,
                                    ConstVec ( d12 ),
                                    analyticalForce,
                                    analyticalDirichletData,
                                    viscosity  );

    typedef Dune::DiscreteStokesModelInterface< StokesModelTraitsImp >
        StokesModelType;

<<<<<<< HEAD
    typedef typename StokesModelType::DiscreteVelocityFunctionSpaceType
        DiscreteVelocityFunctionSpaceType;

    typedef typename StokesModelType::DiscretePressureFunctionSpaceType
        DiscretePressureFunctionSpaceType;

    typedef Dune::DiscreteStokesFunctionSpaceWrapper< Dune::DiscreteStokesFunctionSpaceWrapperTraits<
                DiscreteVelocityFunctionSpaceType,
                DiscretePressureFunctionSpaceType > >
=======
//    typedef StokesModelType::DiscreteVelocityFunctionSpaceType
//        DiscreteVelocityFunctionSpaceType;
//
//    typedef StokesModelType::DiscretePressureFunctionSpaceType
//        DiscretePressureFunctionSpaceType;
//
//    typedef Dune::DiscreteStokesFunctionSpaceWrapper< Dune::DiscreteStokesFunctionSpaceWrapperTraits<
//                DiscreteVelocityFunctionSpaceType,
//                DiscretePressureFunctionSpaceType > >
//        DiscreteStokesFunctionSpaceWrapperType;

    typedef StokesModelTraitsImp::DiscreteStokesFunctionSpaceWrapperType
>>>>>>> 74b40c68
        DiscreteStokesFunctionSpaceWrapperType;

    DiscreteStokesFunctionSpaceWrapperType discreteStokesFunctionSpaceWrapper( gridPart );

<<<<<<< HEAD
    typedef Dune::DiscreteStokesFunctionWrapper< Dune::DiscreteStokesFunctionWrapperTraits<
                DiscreteStokesFunctionSpaceWrapperType,
                typename StokesModelType::DiscreteVelocityFunctionType,
                typename StokesModelType::DiscretePressureFunctionType > >
=======
//    typedef Dune::DiscreteStokesFunctionWrapper< Dune::DiscreteStokesFunctionWrapperTraits<
//                DiscreteStokesFunctionSpaceWrapperType,
//                StokesModelType::DiscreteVelocityFunctionType,
//                StokesModelType::DiscretePressureFunctionType > >
//        DiscreteStokesFunctionWrapperType;

    typedef StokesModelTraitsImp::DiscreteStokesFunctionWrapperType
>>>>>>> 74b40c68
        DiscreteStokesFunctionWrapperType;

    DiscreteStokesFunctionWrapperType discreteStokesFunctionWrapper(    "wrapped",
                                                                        discreteStokesFunctionSpaceWrapper );
    DiscreteStokesFunctionWrapperType discreteStokesFunctionWrapper2(    "wrapped2",
                                                                        discreteStokesFunctionSpaceWrapper );

    infoStream << "...done." << std::endl;
    /* ********************************************************************** *
     * initialize passes                                                      *
     * ********************************************************************** */
    infoStream << "\ninitialising passes..." << std::endl;


    typedef Dune::StartPass< DiscreteStokesFunctionWrapperType, -1 >
        StartPassType;
    StartPassType startPass;

    typedef Dune::StokesPass< StokesModelType, StartPassType, 0 >
        StokesPassType;
    StokesPassType stokesPass(  startPass,
                                stokesModel,
                                gridPart,
                                discreteStokesFunctionSpaceWrapper );

    infoStream << "...done." << std::endl;

    infoStream << "\nstarting pass..." << std::endl;
    discreteStokesFunctionWrapper.discretePressure().clear();
    discreteStokesFunctionWrapper.discreteVelocity().clear();
    stokesPass.apply( discreteStokesFunctionWrapper, discreteStokesFunctionWrapper );

    infoStream << "...done." << std::endl;

    /* ********************************************************************** *
     * Problem postprocessing (with profiler example)                                 *
     * ********************************************************************** */
    infoStream << "postprocesing" << std::endl;

    profiler().StartTiming( "Problem/Postprocessing" );

    typedef Problem< gridDim, DiscreteStokesFunctionWrapperType >
        ProblemType;
    ProblemType problem( viscosity , discreteStokesFunctionWrapper );

    typedef PostProcessor< StokesPassType, ProblemType >
        PostProcessorType;

    PostProcessorType postProcessor( discreteStokesFunctionSpaceWrapper, problem );

    postProcessor.save( *gridPtr, discreteStokesFunctionWrapper );
    info.L2Errors = postProcessor.getError();
    info.c11 = c11;
    info.c12 = c12;
    info.d11 = d11;
    info.d12 = d12;

    profiler().StopTiming( "Problem/Postprocessing" );

    infoStream << "...done." << std::endl;

    return info;
}
<|MERGE_RESOLUTION|>--- conflicted
+++ resolved
@@ -118,43 +118,54 @@
     int maxpow = Parameters().getParam( "maxpow", 2 );
     int minpow = Parameters().getParam( "minpow", -2 );
 
-    for ( int ref = 0, num = 0; ref < maxref; ++ref ) {
-        for ( int i = minpow; i < maxpow; ++i ) {
-            for ( int j = minpow; j < maxpow; ++j ) {
-				for ( int k = minpow; k < maxpow; ++k ) {
-					for ( int l = minpow; l < maxpow; ++l ) {
-						Dune::GridPtr< GridType > gridPtr( Parameters().DgfFilename() );
-						gridPtr->globalRefine( ref );
-						typedef Dune::AdaptiveLeafGridPart< GridType >
-							GridPartType;
-						GridPartType gridPart( *gridPtr );
-						if ( per_run_log_target ) {
-                            std::string ff = "matlab__pow1_" + Stuff::toString( i ) + "_pow2_" + Stuff::toString( j );
-                            Logger().SetPrefix( ff );
-						}
-						Logging::MatlabLogStream& matlabLogStream = Logger().Matlab();
-						matlabLogStream <<std::endl<< "\nclear;\ntry\ntic;warning off all;" << std::endl;
-						matlabLogStream << "disp(' c/d-11/12 h powers: "<< i << " "
-								<< j << " " << k << " "
-								<< l << "') \n" << std::endl;
-						RunInfo info = singleRun( mpicomm, gridPtr, gridPart, i, j, k, l );
-						matlabLogStream << "\ncatch\ndisp('errors here');\nend\ntoc\ndisp(' ');\n" << std::endl;
-						l2_errors.push_back( info.L2Errors );
-//			            profiler().NextRun( info.L2Errors ); //finish this run
-
-						eoc_output.setErrors( idx,info.L2Errors );
-						texwriter.setInfo( info );
-						bool lastrun = (
-							( ref == ( maxref - 1 ) ) &&
-							( j == ( maxpow - 1 ) ) &&
-							( k == ( maxpow - 1 ) ) &&
-							( l == ( maxpow - 1 ) ) &&
-							( i == ( maxpow - 1 ) ) );
-						eoc_output.write( texwriter, lastrun );
-					}
-				}
+    if ( false ) {
+        for ( int ref = 0; ref < maxref; ++ref ) {
+            for ( int i = minpow; i < maxpow; ++i ) {
+                for ( int j = minpow; j < maxpow; ++j ) {
+                    for ( int k = minpow; k < maxpow; ++k ) {
+                        for ( int l = minpow; l < maxpow; ++l ) {
+                            Dune::GridPtr< GridType > gridPtr( Parameters().DgfFilename() );
+                            gridPtr->globalRefine( ref );
+                            typedef Dune::AdaptiveLeafGridPart< GridType >
+                                GridPartType;
+                            GridPartType gridPart( *gridPtr );
+                            if ( per_run_log_target ) {
+                                std::string ff = "matlab__pow1_" + Stuff::toString( i ) + "_pow2_" + Stuff::toString( j );
+                                Logger().SetPrefix( ff );
+                            }
+                            Logging::MatlabLogStream& matlabLogStream = Logger().Matlab();
+                            matlabLogStream <<std::endl<< "\nclear;\ntry\ntic;warning off all;" << std::endl;
+                            matlabLogStream << "disp(' c/d-11/12 h powers: "<< i << " "
+                                    << j << " " << k << " "
+                                    << l << "') \n" << std::endl;
+                            RunInfo info = singleRun( mpicomm, gridPtr, gridPart, i, j, k, l );
+                            matlabLogStream << "\ncatch\ndisp('errors here');\nend\ntoc\ndisp(' ');\n" << std::endl;
+                            l2_errors.push_back( info.L2Errors );
+    //			            profiler().NextRun( info.L2Errors ); //finish this run
+
+                            eoc_output.setErrors( idx,info.L2Errors );
+                            texwriter.setInfo( info );
+                            bool lastrun = (
+                                ( ref == ( maxref - 1 ) ) &&
+                                ( j == ( maxpow - 1 ) ) &&
+                                ( k == ( maxpow - 1 ) ) &&
+                                ( l == ( maxpow - 1 ) ) &&
+                                ( i == ( maxpow - 1 ) ) );
+                            eoc_output.write( texwriter, lastrun );
+                        }
+                    }
+                }
             }
         }
+    }
+    else {
+        Dune::GridPtr< GridType > gridPtr( Parameters().DgfFilename() );
+        typedef Dune::AdaptiveLeafGridPart< GridType >
+            GridPartType;
+        GridPartType gridPart( *gridPtr );
+        RunInfo info = singleRun( mpicomm, gridPtr, gridPart, minpow, maxpow, -2, -2 );
+        l2_errors.push_back( info.L2Errors );
+
     }
 
 //    Stuff::TexOutput texOP;
@@ -254,17 +265,6 @@
     typedef Dune::DiscreteStokesModelInterface< StokesModelTraitsImp >
         StokesModelType;
 
-<<<<<<< HEAD
-    typedef typename StokesModelType::DiscreteVelocityFunctionSpaceType
-        DiscreteVelocityFunctionSpaceType;
-
-    typedef typename StokesModelType::DiscretePressureFunctionSpaceType
-        DiscretePressureFunctionSpaceType;
-
-    typedef Dune::DiscreteStokesFunctionSpaceWrapper< Dune::DiscreteStokesFunctionSpaceWrapperTraits<
-                DiscreteVelocityFunctionSpaceType,
-                DiscretePressureFunctionSpaceType > >
-=======
 //    typedef StokesModelType::DiscreteVelocityFunctionSpaceType
 //        DiscreteVelocityFunctionSpaceType;
 //
@@ -276,26 +276,18 @@
 //                DiscretePressureFunctionSpaceType > >
 //        DiscreteStokesFunctionSpaceWrapperType;
 
-    typedef StokesModelTraitsImp::DiscreteStokesFunctionSpaceWrapperType
->>>>>>> 74b40c68
+    typedef typename StokesModelTraitsImp::DiscreteStokesFunctionSpaceWrapperType
         DiscreteStokesFunctionSpaceWrapperType;
 
     DiscreteStokesFunctionSpaceWrapperType discreteStokesFunctionSpaceWrapper( gridPart );
 
-<<<<<<< HEAD
-    typedef Dune::DiscreteStokesFunctionWrapper< Dune::DiscreteStokesFunctionWrapperTraits<
-                DiscreteStokesFunctionSpaceWrapperType,
-                typename StokesModelType::DiscreteVelocityFunctionType,
-                typename StokesModelType::DiscretePressureFunctionType > >
-=======
 //    typedef Dune::DiscreteStokesFunctionWrapper< Dune::DiscreteStokesFunctionWrapperTraits<
 //                DiscreteStokesFunctionSpaceWrapperType,
 //                StokesModelType::DiscreteVelocityFunctionType,
 //                StokesModelType::DiscretePressureFunctionType > >
 //        DiscreteStokesFunctionWrapperType;
 
-    typedef StokesModelTraitsImp::DiscreteStokesFunctionWrapperType
->>>>>>> 74b40c68
+    typedef typename StokesModelTraitsImp::DiscreteStokesFunctionWrapperType
         DiscreteStokesFunctionWrapperType;
 
     DiscreteStokesFunctionWrapperType discreteStokesFunctionWrapper(    "wrapped",
