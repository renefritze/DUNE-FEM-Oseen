--- conflicted
+++ resolved
@@ -30,14 +30,10 @@
     //Dune::MPIHelper& helper = Dune::MPIHelper::instance(argc, argv);
     Logger().Create( LogStream::ALL );
 
-<<<<<<< HEAD
-    ParameterHandler pm ( "test.param" ) ;
-=======
     /*
         initialize all the stuff we need
     */
     ParameterHandler pm ( "test.param") ;
->>>>>>> 97465ff7
     if ( pm.Ok() ) {
         //pm.Print( std::cout );
         pm.Print( Logger().Min() );
