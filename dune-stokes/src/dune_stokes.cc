--- conflicted
+++ resolved
@@ -29,15 +29,10 @@
 
 #include "parametercontainer.hh"
 #include "logging.hh"
-<<<<<<< HEAD
-//#include "problem.hh"
-//#include "postprocessing.hh"
-#include "analyticaldata.hh"
-=======
 #include "problem.hh"
 #include "postprocessing.hh"
 #include "profiler.hh"
->>>>>>> 00bef803
+#include "analyticaldata.hh"
 
 /**
  *  \brief  main function
@@ -125,8 +120,6 @@
      * initialize model (and profiler example)                                *
      * ********************************************************************** */
     infoStream << "\ninitialising model..." << std::endl;
-<<<<<<< HEAD
-
     typedef Dune::DiscreteStokesModelDefault<
                 Dune::DiscreteStokesModelDefaultTraits<
                     GridPartType,
@@ -196,7 +189,12 @@
     stokesPass.apply( discreteStokesFunctionWrapper, discreteStokesFunctionWrapper );
 
     infoStream << "...done." << std::endl;
-=======
+
+    /* ********************************************************************** *
+     * postprocessing (with profiler example)                                 *
+     * ********************************************************************** */
+
+   infoStream << "\ninitialising model..." << std::endl;
     profiler().Reset( 1 ); //prepare for one single run of code
     profiler().StartTiming( "Problem/Postprocessing" );
     typedef Problem< ProblemTraits< gridDim, VelocityFunctionSpaceType, PressureFunctionSpaceType > >
@@ -209,7 +207,6 @@
     infoStream << "...done." << std::endl;
     profiler().StopTiming( "Problem/Postprocessing" );
     profiler().Output( mpicomm, 0, exactPressure.size() );
->>>>>>> 00bef803
 
     return 0;
   }
