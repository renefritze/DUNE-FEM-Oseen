--- conflicted
+++ resolved
@@ -238,13 +238,8 @@
     /* ********************************************************************** *
      * Problem postprocessing (with profiler example)                                 *
      * ********************************************************************** */
-<<<<<<< HEAD
     infoStream << "postprocesing" << std::endl;
 
-=======
-    infoStream << "\npostprocesing..." << std::endl;
-    profiler().Reset( 1 ); //prepare for one single run of code
->>>>>>> a1ecab73
     profiler().StartTiming( "Problem/Postprocessing" );
 
     typedef Problem< gridDim, DiscreteStokesFunctionWrapperType >
