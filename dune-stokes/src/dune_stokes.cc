/**
 *  \file   dune_stokes.cc
 *
 *  \brief  brief
 **/

#ifdef HAVE_CONFIG_H
# include "config.h"
#endif
//#define GRIDTYPE ALUGRID_SIMPLEX
#include <iostream>
//#include <memory> //not including this gives error of undefined autopointer in dgfparser.hh
#include <dune/common/mpihelper.hh> // An initializer of MPI
#include <dune/common/exceptions.hh> // We use exceptions
#include <dune/grid/io/file/dgfparser/dgfgridtype.hh> // for the grid
//#include <dune/grid/io/file/dgfparser/dgfparser.hh> // for the grid
//#include <dune/grid/utility/gridtype.hh>

#include <dune/fem/solver/oemsolver/oemsolver.hh>
#include <dune/fem/space/dgspace.hh>
#include <dune/fem/space/combinedspace.hh>
#include <dune/fem/gridpart/gridpart.hh>
#include <dune/fem/pass/pass.hh>
#include <dune/fem/function/adaptivefunction.hh> // for AdaptiveDiscreteFunction

#include <dune/stokes/discretestokesmodelinterface.hh>
#include <dune/stokes/saddlepoint_inverse_operator.hh>
#include <dune/stokes/stokespass.hh>

#include "parametercontainer.hh"
#include "logging.hh"
#include "problem.hh"
#include "postprocessing.hh"
#include "profiler.hh"

/**
 *  \brief  main function
 *
 *  \attention  attention
 *
 *  \param  argc
 *          number of arguments from command line
 *  \param  argv
 *          array of arguments from command line
 **/
int main( int argc, char** argv )
{
  try{
    //Maybe initialize Mpi
    #if ENABLE_MPI
        typedef Dune::CollectiveCommunication< MPI_Comm > CollectiveCommunication;
    #else
        typedef Dune::CollectiveCommunication<double > CollectiveCommunication;
    #endif
    Dune::MPIHelper& mpihelper = Dune::MPIHelper::instance(argc, argv);
    CollectiveCommunication mpicomm ( mpihelper.getCommunicator() );

    /* ********************************************************************** *
     * initialize all the stuff we need                                       *
     * ********************************************************************** */
    ParameterContainer& parameters = Parameters();
    if ( !( parameters.ReadCommandLine( argc, argv ) ) ) {
        return 1;
    }
    if ( !( parameters.SetUp() ) ) {
        return 1;
    }
    else {
        parameters.SetGridDimension( GridType::dimensionworld );
        parameters.SetPolOrder( POLORDER );
        parameters.Print( std::cout );
    }

    const int gridDim = GridType::dimensionworld;
    const int polOrder = POLORDER;

    Logger().Create(
        Logging::LOG_CONSOLE |
        Logging::LOG_FILE |
        Logging::LOG_ERR |
        Logging::LOG_DEBUG |
        Logging::LOG_INFO );

    Logging::LogStream& infoStream = Logger().Info();
    //Logging::LogStream& debugStream = Logger().Dbg();
    //Logging::LogStream& errorStream = Logger().Err();

    /* ********************************************************************** *
     * initialize the grid                                                    *
     * ********************************************************************** */
    infoStream << "\ninitialising grid..." << std::endl;
    typedef Dune::LeafGridPart< GridType >
        GridPartType;
    Dune::GridPtr< GridType > gridPtr( parameters.DgfFilename() );
    GridPartType gridPart( *gridPtr );
    infoStream << "...done." << std::endl;

    /* ********************************************************************** *
     * initialize model                                                       *
     * ********************************************************************** */
    infoStream << "\ninitialising model..." << std::endl;

    typedef Dune::DiscreteStokesModelDefault<
                Dune::DiscreteStokesModelDefaultTraits<
                    GridPartType,
                    gridDim,
                    polOrder > >
        StokesModelType;

    StokesModelType stokesModel;

    StokesModelType::DiscreteVelocityFunctionSpaceType velocitySpace( gridPart );
    StokesModelType::DiscreteSigmaFunctionSpaceType sigmaSpace( gridPart );
    StokesModelType::DiscretePressureFunctionSpaceType pressureSpace( gridPart );

    infoStream << "...done." << std::endl;


    /* ********************************************************************** *
<<<<<<< HEAD
     * initialize model (and profiler example)                                *
     * ********************************************************************** */
    infoStream << "\ninitialising model..." << std::endl;
    profiler().Reset( 1 ); //prepare for one single run of code
    profiler().StartTiming( "Problem/Postprocessing" );
    typedef Problem< ProblemTraits< gridDim, VelocityFunctionSpaceType, PressureFunctionSpaceType > >
        Problemtype;
    Problemtype problem( parameters.viscosity(), velocitySpace, pressureSpace );
    //problem.testMe();
    typedef PostProcessor< Problemtype, GridPartType, DiscreteVelocityFunctionType, DiscretePressureFunctionType >
        PostProcessorType;
    PostProcessorType postProcessor( problem, gridPart, velocitySpace, pressureSpace );
    postProcessor.save( *gridPtr, exactPressure, exactVelocity ); //dummy params, should be computed solutions );

    infoStream << "...done." << std::endl;

    profiler().StopTiming( "Problem/Postprocessing" );
    profiler().Output( mpicomm, 0, exactPressure.size() );
=======
     * initialize passes                                                      *
     * ********************************************************************** */
    infoStream << "\ninitialising passes..." << std::endl;

    typedef Dune::StartPass< StokesModelType::DiscreteVelocityFunctionType, -1 >
        StartPassType;
    StartPassType startPass;

    typedef Dune::StokesPass< StokesModelType, StartPassType, 0 >
        StokesPassType;

    StokesPassType stokesPass(  startPass,
                                velocitySpace,
                                sigmaSpace,
                                pressureSpace,
                                stokesModel,
                                gridPart );

    //StokesPassType::
    StokesPassType::DomainType uDummy( "uDummy", velocitySpace );
    stokesPass( uDummy, uDummy );


    infoStream << "...done." << std::endl;
>>>>>>> 530d063d

    return 0;
  }
  catch (Dune::Exception &e){
    std::cerr << "Dune reported error: " << e << std::endl;
  }
  catch (...){
    std::cerr << "Unknown exception thrown!" << std::endl;
  }
}<|MERGE_RESOLUTION|>--- conflicted
+++ resolved
@@ -117,33 +117,17 @@
 
 
     /* ********************************************************************** *
-<<<<<<< HEAD
      * initialize model (and profiler example)                                *
      * ********************************************************************** */
-    infoStream << "\ninitialising model..." << std::endl;
+    infoStream << "\ninitialising passes..." << std::endl;
     profiler().Reset( 1 ); //prepare for one single run of code
     profiler().StartTiming( "Problem/Postprocessing" );
-    typedef Problem< ProblemTraits< gridDim, VelocityFunctionSpaceType, PressureFunctionSpaceType > >
-        Problemtype;
-    Problemtype problem( parameters.viscosity(), velocitySpace, pressureSpace );
-    //problem.testMe();
-    typedef PostProcessor< Problemtype, GridPartType, DiscreteVelocityFunctionType, DiscretePressureFunctionType >
-        PostProcessorType;
-    PostProcessorType postProcessor( problem, gridPart, velocitySpace, pressureSpace );
+        StartPassType;
+    StartPassType startPass;
     postProcessor.save( *gridPtr, exactPressure, exactVelocity ); //dummy params, should be computed solutions );
-
-    infoStream << "...done." << std::endl;
 
     profiler().StopTiming( "Problem/Postprocessing" );
     profiler().Output( mpicomm, 0, exactPressure.size() );
-=======
-     * initialize passes                                                      *
-     * ********************************************************************** */
-    infoStream << "\ninitialising passes..." << std::endl;
-
-    typedef Dune::StartPass< StokesModelType::DiscreteVelocityFunctionType, -1 >
-        StartPassType;
-    StartPassType startPass;
 
     typedef Dune::StokesPass< StokesModelType, StartPassType, 0 >
         StokesPassType;
@@ -161,7 +145,6 @@
 
 
     infoStream << "...done." << std::endl;
->>>>>>> 530d063d
 
     return 0;
   }
