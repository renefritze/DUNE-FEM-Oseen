--- conflicted
+++ resolved
@@ -277,25 +277,6 @@
     typedef Dune::DiscreteStokesModelDefault< StokesModelTraitsImp >
         StokesModelImpType;
 
-<<<<<<< HEAD
-    typedef typename StokesModelTraitsImp::VelocityFunctionSpaceType
-        VelocityFunctionSpaceType;
-    VelocityFunctionSpaceType velocitySpace;
-
-    typedef typename StokesModelTraitsImp::AnalyticalForceType
-        AnalyticalForceType;
-    AnalyticalForceType analyticalForce( viscosity , velocitySpace );
-
-    typedef typename StokesModelTraitsImp::AnalyticalDirichletDataType
-        AnalyticalDirichletDataType;
-    AnalyticalDirichletDataType analyticalDirichletData( velocitySpace );
-
-    // determine pows
-//    typedef Dune::FieldVector< double, gridDim >
-//        ConstVec;
-=======
-
->>>>>>> 8df337f1
 //    const double minpow = -9; // all less or equal treatet as zero
     const int c11 = pow1;// > minpow ? std::pow( grid_width, pow1 ) : 0;
     const int d11 = pow2;// > minpow ? std::pow( grid_width, pow2 ) : 0;
@@ -307,6 +288,35 @@
 //                << "    C_12: " << c12 << std::endl
 //                << "    D_11: " << d11 << std::endl
 //                << "    D_12: " << d12 << std::endl;
+
+
+    // treat as interface
+    typedef Dune::DiscreteStokesModelInterface< StokesModelTraitsImp >
+        StokesModelType;
+
+    // function wrapper for the solutions
+    typedef StokesModelTraitsImp::DiscreteStokesFunctionSpaceWrapperType
+        DiscreteStokesFunctionSpaceWrapperType;
+
+    DiscreteStokesFunctionSpaceWrapperType
+        discreteStokesFunctionSpaceWrapper( gridPart );
+
+    typedef StokesModelTraitsImp::DiscreteStokesFunctionWrapperType
+        DiscreteStokesFunctionWrapperType;
+
+    DiscreteStokesFunctionWrapperType
+        computedSolutions(  "computed_",
+                                        discreteStokesFunctionSpaceWrapper );
+
+    DiscreteStokesFunctionWrapperType initArgToPass( "init_", discreteStokesFunctionSpaceWrapper );
+
+     typedef StokesModelTraitsImp::AnalyticalForceType
+         AnalyticalForceType;
+     AnalyticalForceType analyticalForce( viscosity , discreteStokesFunctionSpaceWrapper.discreteVelocitySpace() );
+
+     typedef StokesModelTraitsImp::AnalyticalDirichletDataType
+         AnalyticalDirichletDataType;
+     AnalyticalDirichletDataType analyticalDirichletData( discreteStokesFunctionSpaceWrapper.discreteVelocitySpace() );
 
     StokesModelImpType stokesModel( c11,
                                     c12,
@@ -316,26 +326,6 @@
                                     analyticalDirichletData,
                                     viscosity  );
 
-    // treat as interface
-    typedef Dune::DiscreteStokesModelInterface< StokesModelTraitsImp >
-        StokesModelType;
-
-    // function wrapper for the solutions
-    typedef StokesModelTraitsImp::DiscreteStokesFunctionSpaceWrapperType
-        DiscreteStokesFunctionSpaceWrapperType;
-
-    DiscreteStokesFunctionSpaceWrapperType
-        discreteStokesFunctionSpaceWrapper( gridPart );
-
-    typedef StokesModelTraitsImp::DiscreteStokesFunctionWrapperType
-        DiscreteStokesFunctionWrapperType;
-
-    DiscreteStokesFunctionWrapperType
-        computedSolutions(  "computed_",
-                                        discreteStokesFunctionSpaceWrapper );
-
-    DiscreteStokesFunctionWrapperType initArgToPass( "init_", discreteStokesFunctionSpaceWrapper );
-
     /* ********************************************************************** *
      * initialize passes                                                      *
      * ********************************************************************** */
@@ -365,51 +355,6 @@
      * ********************************************************************** */
     infoStream << "\n- postprocesing" << std::endl;
 
-/***************** begin bullshit ***************************/
-    typedef Dune::FunctionSpace< double, double, gridDim, 1 >
-        PressureFunctionSpaceType;
-    PressureFunctionSpaceType pressureSpace;
-    typedef Pressure< PressureTraits< gridDim, PressureFunctionSpaceType > >
-        AnalyticalExactPressureType;
-    AnalyticalExactPressureType analyticalExactPressure( pressureSpace );
-    typedef StokesModelType::DiscreteStokesFunctionWrapperType::DiscretePressureFunctionType
-        DiscretePressureFunctionType;
-    // some info about the analytical data
-    typedef StokesModelType::DiscreteStokesFunctionSpaceWrapperType::DiscreteVelocityFunctionSpaceType
-        DiscreteAnalyticalDataFunctionSpaceType;
-    DiscreteAnalyticalDataFunctionSpaceType
-        discreteAnalyticalDataFunctionSpace( gridPart );
-    typedef StokesModelType::DiscreteStokesFunctionWrapperType::DiscreteVelocityFunctionType
-        DiscreteAnalyticalDataFunctionType;
-    DiscreteAnalyticalDataFunctionType
-        discreteAnalyticalForce(    "discrete_analytical_force",
-                                    discreteAnalyticalDataFunctionSpace );
-    DiscreteAnalyticalDataFunctionType
-        discreteAnalyticalDirichletData(    "discrete analytical dirichlet data",
-                                            discreteAnalyticalDataFunctionSpace );
-    typedef Dune::L2Projection< double,
-                                double,
-                                AnalyticalForceType,
-                                DiscreteAnalyticalDataFunctionType >
-        AnalyticalForceProjectionType;
-    AnalyticalForceProjectionType analyticalForceProjection( 0 );
-    analyticalForceProjection( analyticalForce, discreteAnalyticalForce );
-    typedef Dune::L2Projection< double,
-                                double,
-                                AnalyticalDirichletDataType,
-                                DiscreteAnalyticalDataFunctionType >
-        AnalyticalDirichletDataProjectionType;
-    AnalyticalDirichletDataProjectionType analyticalDirichletDataProjection( 0 );
-    analyticalDirichletDataProjection(  analyticalDirichletData,
-                                        discreteAnalyticalDirichletData );
-
-    Stuff::printFunctionMinMax( debugStream, discreteAnalyticalForce );
-    Stuff::printFunctionMinMax( debugStream, discreteAnalyticalDirichletData );
-
-    Stuff::printFunctionMinMax( debugStream, computedSolutions.discreteVelocity() );
-    Stuff::printFunctionMinMax( debugStream, computedSolutions.discretePressure() );
-
-/***************** end bullshit **************************/
 
     profiler().StartTiming( "Problem/Postprocessing" );
 
