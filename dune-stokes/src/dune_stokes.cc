/**
 *  \file   dune_stokes.cc
 *
 *  \brief  brief
 **/

#ifdef HAVE_CONFIG_H
#include "config.h"
#endif

#if defined(UGGRID) && defined(DEBUG)
    #warning ("UGGRID in debug mode is likely to produce a segfault")
#endif

#if ! defined(POLORDER)
    #define POLORDER 0
    #warning ("using default polorder 0 for all spaces")
#endif

#if ! defined(PRESSURE_POLORDER)
    #define PRESSURE_POLORDER POLORDER
#endif

#if ! defined(VELOCITY_POLORDER)
    #define VELOCITY_POLORDER POLORDER
#endif

#include <vector>
#include <string>

#include <iostream>
#include <cmath>
#include <dune/common/mpihelper.hh> // An initializer of MPI
#include <dune/common/exceptions.hh> // We use exceptions
#include <dune/grid/io/file/dgfparser/dgfgridtype.hh> // for the grid

#include <dune/fem/solver/oemsolver/oemsolver.hh>
#include <dune/fem/space/dgspace.hh>
#include <dune/fem/space/combinedspace.hh>
#include <dune/fem/space/dgspace/dgadaptiveleafgridpart.hh>
#include <dune/fem/pass/pass.hh>
#include <dune/fem/function/adaptivefunction.hh> // for AdaptiveDiscreteFunction
#include <dune/fem/misc/femeoc.hh>
#include <dune/fem/misc/gridwidth.hh>

#include <dune/stokes/discretestokesfunctionspacewrapper.hh>
#include <dune/stokes/discretestokesmodelinterface.hh>
#include <dune/stokes/stokespass.hh>

#include <dune/stuff/printing.hh>
#include <dune/stuff/misc.hh>
#include <dune/stuff/logging.hh>
#include <dune/stuff/parametercontainer.hh>
#include <dune/stuff/postprocessing.hh>
#include <dune/stuff/profiler.hh>

#include "analyticaldata.hh"
#include "velocity.hh"
#include "pressure.hh"
#include "problem.hh"

#ifndef COMMIT
    #define COMMIT "undefined"
#endif

static const std::string commit_string (COMMIT);

#if ENABLE_MPI
        typedef Dune::CollectiveCommunication< MPI_Comm > CollectiveCommunication;
#else
        typedef Dune::CollectiveCommunication< double > CollectiveCommunication;
#endif

//! return type of getXXX_Permutations()
typedef std::vector<Dune::StabilizationCoefficients>
    CoeffVector;

//! used in all runs to store L2 errors across runs, but i forgot why...
typedef std::vector< RunInfo >
    RunInfoVector;

//! the strings used for column headers in tex output
typedef std::vector<std::string>
    ColumnHeaders;


/** \brief one single application of the discretisation and solver

    \param  mpicomm
            mostly useless atm, but mandatory
    \param  refine_level_factor
            integer to be multiplied by Dune::DGFGridInfo< GridType >::refineStepsForHalf()
            to get the used refine level for the constructed grid
    \param  stabil_coeff
            the set of coefficients to be used in the run. Default is used in all run types but StabRun().

**/
RunInfo singleRun(  CollectiveCommunication& mpicomm,
                    int refine_level_factor,
                    Dune::StabilizationCoefficients stabil_coeff = Dune::StabilizationCoefficients::getDefaultStabilizationCoefficients()  );

//! multiple runs with bfg tau set in [bfg-tau-start : bfg-tau-inc : bfg-tau-stop] and everything else on default
void BfgRun     ( CollectiveCommunication& mpicomm );
//! multiple runs with refine level in [minref*refineStepsForHalf : maxref*refineStepsForHalf] and everything else on default
void RefineRun  ( CollectiveCommunication& mpicomm );
//! LOTS of runs where any combination of stabilisation coefficients getXXX_Permutations() yields is used ( currently hardcoded to getC_power_Permutations )
void StabRun    ( CollectiveCommunication& mpicomm );
//! multiple runs with  set in [accuracy_start :  *=accuracy_factor : accuracy_stop] and everything else on default
void AccuracyRun( CollectiveCommunication& mpicomm );
//! multiple runs with  set in [accuracy_start :  *=accuracy_factor : accuracy_stop] and everything else on default (only outer acc is varied)
void AccuracyRunOuter( CollectiveCommunication& mpicomm );

//! brute force all permutations
CoeffVector getAll_Permutations();
//! get only permutations for C_11 and C_12
CoeffVector getC_Permutations();
//! get only the permutations in power for C_11 and C_12
CoeffVector getC_power_Permutations();

/**
 *  \brief  main function
 *
 *  ParameterContainer and Logger setup, select run type from parameter file and go
 *
 *  \param  argc
 *          number of arguments from command line
 *  \param  argv
 *          array of arguments from command line
 **/
int main( int argc, char** argv )
{
  try{

    Dune::MPIHelper& mpihelper = Dune::MPIHelper::instance(argc, argv);
    CollectiveCommunication mpicomm ( mpihelper.getCommunicator() );

    /* ********************************************************************** *
     * initialize all the stuff we need                                       *
     * ********************************************************************** */
    if ( argc < 2 ) {
        std::cerr << "\nUsage: " << argv[0] << " parameterfile \n" << "\n\t --- OR --- \n";
        std::cerr << "\nUsage: " << argv[0] << " paramfile:"<<"file" << " more-opts:val ..." << std::endl;
        Parameters().PrintParameterSpecs( std::cerr );
        std::cerr << std::endl;
        return 2;
    }
    if ( !(  Parameters().ReadCommandLine( argc, argv ) ) ) {
        return 1;
    }



    // LOG_NONE = 1, LOG_ERR = 2, LOG_INFO = 4,LOG_DEBUG = 8,LOG_CONSOLE = 16,LOG_FILE = 32
    //--> LOG_ERR | LOG_INFO | LOG_DEBUG | LOG_CONSOLE | LOG_FILE = 62
    const bool useLogger = false;
    Logger().Create( Parameters().getParam( "loglevel",         62,                         useLogger ),
                     Parameters().getParam( "logfile",          std::string("dune_stokes"), useLogger ),
                     Parameters().getParam( "fem.io.logdir",    std::string(),              useLogger )
                    );

    int err = 0;

    //a little trickery so felix doesn't scream at me for breaking any of his scripts/parameterfiles
    const int runtype = Parameters().getParam( "runtype", -1 ) != -1  ? Parameters().getParam( "runtype", -1 ) : Parameters().getParam( "multirun", true );
    switch ( runtype ) {
        case 1: {
            StabRun( mpicomm );
            break;
        }
        default:
        case 0: {
            RefineRun( mpicomm );
            break;
        }
        case 2: {
            BfgRun( mpicomm );
            break;
        }
        case 3: {
            AccuracyRun( mpicomm );
            break;
        }
        case 4: {
            AccuracyRunOuter( mpicomm );
            break;
        }
        case 5: {
            profiler().Reset( 1 );
            RunInfoVector rf;
            rf.push_back(singleRun( mpicomm, Parameters().getParam( "minref", 0 ) ) );
            profiler().Output( mpicomm, rf );
            break;
        }
    } // end case

    Logger().Dbg() << "\nRun from: " << commit_string << std::endl;
    return err;
  }



  catch (Dune::Exception &e){
    std::cerr << "Dune reported error: " << e << std::endl;
  }
  catch (...){
    std::cerr << "Unknown exception thrown!" << std::endl;
  }
}

void RefineRun( CollectiveCommunication& mpicomm )
{
    Logger().Info() << "starting refine run " << std::endl;
    // column headers for eoc table output
    const std::string errheaders[] = { "h", "el't","Laufzeit (s)","Geschwindigkeit", "Druck" };
    const unsigned int num_errheaders = sizeof ( errheaders ) / sizeof ( errheaders[0] );
    ColumnHeaders errorColumnHeaders ( errheaders, errheaders + num_errheaders ) ;
    RunInfoVector run_infos;
    Dune::FemEoc& eoc_output = Dune::FemEoc::instance( );
    eoc_output.initialize( "data","eoc-file", "eoc-desc", "eoc-template.tex" );
    size_t idx = eoc_output.addEntry( errorColumnHeaders );
    Stuff::RefineOutput eoc_texwriter( errorColumnHeaders );

    int maxref = Parameters().getParam( "maxref", 0 );
    int minref = Parameters().getParam( "minref", 0 );

    // setting this to true will give each run a unique logilfe name
    bool per_run_log_target = Parameters().getParam( "per-run-log-target", true );

    profiler().Reset( maxref - minref + 1 );
    for ( int ref = minref; ref <= maxref; ++ref ) {
        if ( per_run_log_target )
            Logger().SetPrefix( "dune_stokes_ref_"+Stuff::toString(ref) );

        RunInfo info = singleRun( mpicomm, ref );
        run_infos.push_back( info );
        eoc_output.setErrors( idx,info.L2Errors );
        eoc_texwriter.setInfo( info );
        eoc_output.write( eoc_texwriter, ( ref >= maxref ) );
        profiler().NextRun(); //finish this run
    }
    profiler().Output( mpicomm, run_infos );
}

void AccuracyRun( CollectiveCommunication& mpicomm )
{
    Logger().Info() << "starting accurracy run " << std::endl;
    // column headers for eoc table output
    const std::string errheaders[] = { "h", "el't","Laufzeit (s)","\\o{} Iter. (innen)","Genauigkeit (innen)","\\# Iter. (aussen)","Genauigkeit (aussen)","Geschwindigkeit", "Druck" };
    const unsigned int num_errheaders = sizeof ( errheaders ) / sizeof ( errheaders[0] );
    ColumnHeaders errorColumnHeaders ( errheaders, errheaders + num_errheaders ) ;
    RunInfoVector run_infos;
    Dune::FemEoc& eoc_output = Dune::FemEoc::instance( );
    eoc_output.initialize( "data","eoc-file", "eoc-desc", "eoc-template.tex" );
    size_t idx = eoc_output.addEntry( errorColumnHeaders );
    Stuff::AccurracyOutput  eoc_texwriter( errorColumnHeaders );

    double  accurracy_start  = Parameters().getParam( "accurracy_start", 10e-3 );
    int     accurracy_steps  = Parameters().getParam( "accurracy_steps", 5 );
    double  accurracy_factor = Parameters().getParam( "accurracy_factor", 10e-3 );

    Logger().Dbg() << " accurracy_start: " <<  accurracy_start
            << " accurracy_steps: " <<  accurracy_steps
            << " accurracy_factor: " <<  accurracy_factor << std::endl;

    int ref = Parameters().getParam( "minref", 0 );

    // setting this to true will give each run a unique logilfe name
    bool per_run_log_target = Parameters().getParam( "per-run-log-target", true );

    int numruns = std::pow( accurracy_steps, 2.0 );
    profiler().Reset( numruns );
    for ( int i = 0; i < accurracy_steps; ++i ) {
        for ( int j = 0; j < accurracy_steps; ++j ) {

            if ( per_run_log_target )
                Logger().SetPrefix( "dune_stokes_ref_"+Stuff::toString(ref) );

            double inner_acc = accurracy_start * std::pow( accurracy_factor, double( j ) );
            double outer_acc = accurracy_start * std::pow( accurracy_factor, double( i ) );
            Parameters().setParam( "absLimit", outer_acc );
            Parameters().setParam( "inner_absLimit", inner_acc );
            RunInfo info = singleRun( mpicomm, ref );
            run_infos.push_back( info );
            eoc_output.setErrors( idx,info.L2Errors );
            eoc_texwriter.setInfo( info );
            numruns--;
            eoc_output.write( eoc_texwriter, !numruns );
            profiler().NextRun(); //finish this run

            Logger().Info() << numruns << " runs remaining" << std::endl;
        }
    }
    profiler().Output( mpicomm, run_infos );
}

void AccuracyRunOuter( CollectiveCommunication& mpicomm )
{
    Logger().Info() << "starting accurracyOuter run " << std::endl;
    // column headers for eoc table output
    const std::string errheaders[] = { "h", "el't","Laufzeit (s)","\\o{} Iter. (innen)","\\# Iter. (aussen)","Genauigkeit (aussen)","Geschwindigkeit", "Druck" };
    const unsigned int num_errheaders = sizeof ( errheaders ) / sizeof ( errheaders[0] );
    ColumnHeaders errorColumnHeaders ( errheaders, errheaders + num_errheaders ) ;
    RunInfoVector run_infos;
    Dune::FemEoc& eoc_output = Dune::FemEoc::instance( );
    eoc_output.initialize( "data","eoc-file", "eoc-desc", "eoc-template.tex" );
    size_t idx = eoc_output.addEntry( errorColumnHeaders );
    Stuff::AccurracyOutputOuter  eoc_texwriter( errorColumnHeaders );

    double  accurracy_start  = Parameters().getParam( "accurracy_start", 10e-3 );
    int     accurracy_steps  = Parameters().getParam( "accurracy_steps", 5 );
    double  accurracy_factor = Parameters().getParam( "accurracy_factor", 10e-3 );

    Logger().Dbg() << " accurracy_start: " <<  accurracy_start
            << " accurracy_steps: " <<  accurracy_steps
            << " accurracy_factor: " <<  accurracy_factor << std::endl;

    int ref = Parameters().getParam( "minref", 0 );

    // setting this to true will give each run a unique logilfe name
    bool per_run_log_target = Parameters().getParam( "per-run-log-target", true );

    int numruns = accurracy_steps;
    profiler().Reset( numruns );
    for ( int i = 0; i < accurracy_steps; ++i ) {
        if ( per_run_log_target )
            Logger().SetPrefix( "dune_stokes_ref_"+Stuff::toString(ref) );

        double outer_acc = accurracy_start * std::pow( accurracy_factor, double( i ) );
        double inner_acc = outer_acc;
        Parameters().setParam( "absLimit", outer_acc );
        Parameters().setParam( "inner_absLimit", inner_acc );
        RunInfo info = singleRun( mpicomm, ref );
        run_infos.push_back( info );
        eoc_output.setErrors( idx,info.L2Errors );
        eoc_texwriter.setInfo( info );
        numruns--;
        eoc_output.write( eoc_texwriter, !numruns );
        profiler().NextRun(); //finish this run

        Logger().Info() << numruns << " runs remaining" << std::endl;
    }
    profiler().Output( mpicomm, run_infos );
}

void StabRun( CollectiveCommunication& mpicomm )
{
    Logger().Info() << "starting stab run " << std::endl;
    // column headers for eoc table output
    const std::string errheaders[] = { "h", "el't","Laufzeit (s)","C11","C12","D11","D12","Geschwindigkeit", "Druck" };
    const unsigned int num_errheaders = sizeof ( errheaders ) / sizeof ( errheaders[0] );
    ColumnHeaders errorColumnHeaders ( errheaders, errheaders + num_errheaders ) ;
    RunInfoVector run_infos;
    Dune::FemEoc& eoc_output = Dune::FemEoc::instance( );
    eoc_output.initialize( "data","eoc-file", "eoc-desc", "eoc-template.tex" );
    size_t idx = eoc_output.addEntry( errorColumnHeaders );
    Stuff::EocOutput eoc_texwriter( errorColumnHeaders );

    int ref = Parameters().getParam( "minref", 0 );

    // setting this to true will give each run a unique logilfe name
    bool per_run_log_target = Parameters().getParam( "per-run-log-target", true );

    CoeffVector coeff_vector = getC_power_Permutations();

    Logger().Info().Resume();
    Logger().Info() << "beginning " << coeff_vector.size() << " runs" << std::endl ;
    profiler().Reset( coeff_vector.size() );
    CoeffVector::const_iterator it = coeff_vector.begin();
    for ( ; it != coeff_vector.end(); ++it ) {
        RunInfo info = singleRun( mpicomm, ref, *it );
        run_infos.push_back( info );

        //push errors to eoc-outputter class
        eoc_output.setErrors( idx,info.L2Errors );
        eoc_texwriter.setInfo( info );

        //the writer needs to know if it should close the table etc.
        eoc_output.write( eoc_texwriter, ( (it+1) == coeff_vector.end() ) );

        profiler().NextRun(); //finish this run
    }
    Logger().Info().Resume();
    Logger().Info() << "completed " << coeff_vector.size() << " runs" << std::endl ;

    profiler().Output( mpicomm, run_infos );
}

void BfgRun( CollectiveCommunication& mpicomm )
{
    //first up a non-bfg run for reference
    const int refine_level_factor = Parameters().getParam( "minref", 0 );
    Parameters().setParam( "do-bfg", false );
    RunInfo nobfg_info = singleRun( mpicomm, refine_level_factor );

    RunInfoVector run_infos;
    const std::string bfgheaders[] = { "h", "el't","Laufzeit (s)","$\\tau$","\\o{} Iter. (i)","min \\# Iter. (i)","max \\# Iter. (i)","\\# Iter. (a)","min. Genau. (i)","Geschwindigkeit", "Druck" };
    const unsigned int num_bfgheaders = sizeof ( bfgheaders ) / sizeof ( bfgheaders[0] );
    ColumnHeaders bfgColumnHeaders ( bfgheaders, bfgheaders + num_bfgheaders ) ;
    run_infos.push_back( nobfg_info );

    Dune::FemEoc& bfg_output = Dune::FemEoc::instance( );
    bfg_output.initialize( "data","eoc-file", "bfg-desc", "eoc-template.tex" );
    size_t idx = bfg_output.addEntry( bfgColumnHeaders );
    Stuff::BfgOutput bfg_texwriter( bfgColumnHeaders, nobfg_info );
    bfg_output.setErrors( idx,nobfg_info.L2Errors );
    bfg_texwriter.setInfo( nobfg_info );
    bfg_output.write( bfg_texwriter, false );
    Parameters().setParam( "do-bfg", true );

    const double start_tau = Parameters().getParam( "bfg-tau-start", 0.01 ) ;
    const double stop_tau = Parameters().getParam( "bfg-tau-stop", 0.4 ) ;
    const double tau_inc = Parameters().getParam( "bfg-tau-inc", 0.025 ) ;

    profiler().Reset( ( stop_tau - start_tau ) / tau_inc + 1 );

    for ( double tau = start_tau; tau < stop_tau; tau += tau_inc ) {
        Parameters().setParam( "bfg-tau", tau );

        RunInfo info = singleRun( mpicomm, refine_level_factor );
        run_infos.push_back( info );
        bfg_output.setErrors( idx,info.L2Errors );
        bfg_texwriter.setInfo( info );
        bfg_output.write( bfg_texwriter, !( tau + tau_inc < stop_tau ) );
        profiler().NextRun(); //finish this run
    }
    profiler().Output( mpicomm, run_infos );
}

RunInfo singleRun(  CollectiveCommunication& mpicomm,
                    int refine_level_factor,
                    Dune::StabilizationCoefficients stabil_coeff )
{
    profiler().StartTiming( "SingleRun" );
    Logging::LogStream& infoStream = Logger().Info();
    Logging::LogStream& debugStream = Logger().Dbg();
    RunInfo info;

    debugStream << "\nsingleRun( ";
    stabil_coeff.print( debugStream );
    debugStream << " )" << std::endl;

    /* ********************************************************************** *
     * initialize the grid                                                    *
     * ********************************************************************** */
    infoStream << "\n- initialising grid" << std::endl;
    const int gridDim = GridType::dimensionworld;
    Dune::GridPtr< GridType > gridPtr( Parameters().DgfFilename( gridDim ) );
    const int refine_level = refine_level_factor * Dune::DGFGridInfo< GridType >::refineStepsForHalf();
    gridPtr->globalRefine( refine_level );
    typedef Dune::AdaptiveLeafGridPart< GridType >
        GridPartType;
    GridPartType gridPart( *gridPtr );
    info.codim0 = gridPtr->size( 0 );
    info.codim0 = gridPart.grid().size( 0 );
    Dune::GridWidthProvider< GridType > gw ( *gridPtr );
    double grid_width = gw.gridWidth();
    infoStream << "  - max grid width: " << grid_width << std::endl;
    info.grid_width = grid_width;

    /* ********************************************************************** *
     * initialize problem                                                     *
     * ********************************************************************** */
    infoStream << "\n- initialising problem" << std::endl;

    const int polOrder = POLORDER;
    debugStream << "  - polOrder: " << polOrder << std::endl;
    const double viscosity = Parameters().getParam( "viscosity", 1.0 );
    debugStream << "  - viscosity: " << viscosity << std::endl;
    const double alpha = Parameters().getParam( "alpha", 0.0 );

    // analytical data


    // model traits
    typedef Dune::DiscreteStokesModelDefaultTraits<
                    GridPartType,
                    Force,
                    DirichletData,
                    gridDim,
                    polOrder,
                    VELOCITY_POLORDER,
                    PRESSURE_POLORDER >
        StokesModelTraitsImp;
    typedef Dune::DiscreteStokesModelDefault< StokesModelTraitsImp >
        StokesModelImpType;

    // treat as interface
    typedef Dune::DiscreteStokesModelInterface< StokesModelTraitsImp >
        StokesModelType;

    // function wrapper for the solutions
    typedef StokesModelTraitsImp::DiscreteStokesFunctionSpaceWrapperType
        DiscreteStokesFunctionSpaceWrapperType;

    DiscreteStokesFunctionSpaceWrapperType
        discreteStokesFunctionSpaceWrapper( gridPart );

    typedef StokesModelTraitsImp::DiscreteStokesFunctionWrapperType
        DiscreteStokesFunctionWrapperType;

    DiscreteStokesFunctionWrapperType
        computedSolutions(  "computed_",
                                        discreteStokesFunctionSpaceWrapper );

    DiscreteStokesFunctionWrapperType initArgToPass( "init_", discreteStokesFunctionSpaceWrapper );

<<<<<<< HEAD
    const double alpha = Parameters().getParam( "alpha", 0.0 );
    typedef StokesModelTraitsImp::AnalyticalForceType
        AnalyticalForceType;
    AnalyticalForceType analyticalForce( viscosity , discreteStokesFunctionSpaceWrapper.discreteVelocitySpace(), alpha );
=======
     typedef StokesModelTraitsImp::AnalyticalForceType
         AnalyticalForceType;
     AnalyticalForceType analyticalForce( viscosity , discreteStokesFunctionSpaceWrapper.discreteVelocitySpace(), alpha );
>>>>>>> 22317098

    typedef StokesModelTraitsImp::AnalyticalDirichletDataType
        AnalyticalDirichletDataType;
    AnalyticalDirichletDataType analyticalDirichletData( discreteStokesFunctionSpaceWrapper.discreteVelocitySpace() );

    StokesModelImpType stokesModel( stabil_coeff,
                                    analyticalForce,
                                    analyticalDirichletData,
                                    viscosity,
                                    alpha );

    /* ********************************************************************** *
     * initialize passes                                                      *
     * ********************************************************************** */
    infoStream << "\n- starting pass" << std::endl;

    typedef Dune::StartPass< DiscreteStokesFunctionWrapperType, -1 >
        StartPassType;
    StartPassType startPass;

    typedef Dune::StokesPass< StokesModelType, StartPassType, 0 >
        StokesPassType;
    StokesPassType stokesPass(  startPass,
                                stokesModel,
                                gridPart,
                                discreteStokesFunctionSpaceWrapper );

    computedSolutions.discretePressure().clear();
    computedSolutions.discreteVelocity().clear();

    profiler().StartTiming( "Pass -- APPLY" );
    stokesPass.apply( initArgToPass, computedSolutions );
    profiler().StopTiming( "Pass -- APPLY" );
    info.run_time = profiler().GetTiming( "Pass -- APPLY" );
    stokesPass.getRuninfo( info );

    /* ********************************************************************** *
     * Problem postprocessing
     * ********************************************************************** */
    infoStream << "\n- postprocesing" << std::endl;


    profiler().StartTiming( "Problem/Postprocessing" );

#if defined (COCKBURN_PROBLEM) || defined (GENRALIZED_STOKES_PROBLEM) //bool tpl-param toggles ana-soltion output in post-proc
    typedef Problem< gridDim, DiscreteStokesFunctionWrapperType, true >
        ProblemType;
#else
    typedef Problem< gridDim, DiscreteStokesFunctionWrapperType, false >
        ProblemType;
#endif
    ProblemType problem( viscosity , computedSolutions );

    typedef PostProcessor< StokesPassType, ProblemType >
        PostProcessorType;

    PostProcessorType postProcessor( discreteStokesFunctionSpaceWrapper, problem );

    postProcessor.save( *gridPtr, computedSolutions, refine_level );
    info.L2Errors = postProcessor.getError();
    typedef Dune::StabilizationCoefficients::ValueType
        Pair;
    info.c11 = Pair( stabil_coeff.Power( "C11" ), stabil_coeff.Factor( "C11" ) );
    info.c12 = Pair( stabil_coeff.Power( "C12" ), stabil_coeff.Factor( "C12" ) );
    info.d11 = Pair( stabil_coeff.Power( "D11" ), stabil_coeff.Factor( "D11" ) );
    info.d12 = Pair( stabil_coeff.Power( "D12" ), stabil_coeff.Factor( "D12" ) );
    info.bfg = Parameters().getParam( "do-bfg", true );
    info.gridname = gridPart.grid().name();
    info.refine_level = refine_level;

    info.polorder_pressure = StokesModelTraitsImp::pressureSpaceOrder;
    info.polorder_sigma = StokesModelTraitsImp::sigmaSpaceOrder;
    info.polorder_velocity = StokesModelTraitsImp::velocitySpaceOrder;

    info.solver_accuracy = Parameters().getParam( "absLimit", 1e-4 );
    info.inner_solver_accuracy = Parameters().getParam( "inner_absLimit", 1e-4 );
    info.bfg_tau = Parameters().getParam( "bfg-tau", 0.1 );

    profiler().StopTiming( "Problem/Postprocessing" );
    profiler().StopTiming( "SingleRun" );

    return info;
}

CoeffVector getAll_Permutations() {
        // the min andmax exponent that will be used in stabilizing terms
    // ie c11 = ( h_^minpow ) .. ( h^maxpow )
    // pow = -2 is interpreted as 0
    // in non-variation context minpow is used for c12 exp and maxpow for d12,
    //      c11 and D11 are set to zero
    int maxpow = Parameters().getParam( "maxpow", -1 );
    int minpow = Parameters().getParam( "minpow", 1 );
    double minfactor = Parameters().getParam( "minfactor", 0.0 );
    double maxfactor = Parameters().getParam( "maxfactor", 2.0 );
    double incfactor = Parameters().getParam( "incfactor", 0.5 );

    CoeffVector coeff_vector;
    for ( int c11_pow = minpow; c11_pow <= maxpow; ++c11_pow ) {
        for ( double c11_factor = minfactor; c11_factor <= maxfactor; c11_factor+=incfactor ) {
            for ( int c12_pow = minpow; c12_pow <= maxpow; ++c12_pow ) {
                for ( double c12_factor = minfactor; c12_factor <= maxfactor; c12_factor+=incfactor ) {
                    for ( int d11_pow = minpow; d11_pow <= maxpow; ++d11_pow ) {
                        for ( double d11_factor = minfactor; d11_factor <= maxfactor; d11_factor+=incfactor ) {
                            for ( int d12_pow = minpow; d12_pow <= maxpow; ++d12_pow ) {
                                for ( double d12_factor = minfactor; d12_factor <= maxfactor; d12_factor+=incfactor ) {
                                    Dune::StabilizationCoefficients c ( c11_pow, c12_pow, d11_pow, d12_pow,
                                                                        c11_factor, c12_factor, d11_factor, d12_factor );
                                    coeff_vector.push_back( c );
                                }
                            }
                        }
                    }
                }
            }
        }
    }
    return coeff_vector;
}

CoeffVector getC_Permutations(){
        // the min andmax exponent that will be used in stabilizing terms
    // ie c11 = ( h_^minpow ) .. ( h^maxpow )
    // pow = -2 is interpreted as 0
    // in non-variation context minpow is used for c12 exp and maxpow for d12,
    //      c11 and D11 are set to zero
    int maxpow = Parameters().getParam( "maxpow", -1 );
    int minpow = Parameters().getParam( "minpow", 1 );
    double minfactor = Parameters().getParam( "minfactor", 0.0 );
    double maxfactor = Parameters().getParam( "maxfactor", 2.0 );
    double incfactor = Parameters().getParam( "incfactor", 0.5 );

    typedef Dune::StabilizationCoefficients::ValueType::first_type
        PowerType;
    typedef Dune::StabilizationCoefficients::ValueType::second_type
        FactorType;

    const PowerType invalid_power = Dune::StabilizationCoefficients::invalid_power;
    const FactorType invalid_factor = Dune::StabilizationCoefficients::invalid_factor;

    CoeffVector coeff_vector;
    for ( PowerType c11_pow = minpow; c11_pow <= maxpow; ++c11_pow ) {
        for ( FactorType c11_factor = minfactor; c11_factor <= maxfactor; c11_factor+=incfactor ) {
            for ( PowerType c12_pow = minpow; c12_pow <= maxpow; ++c12_pow ) {
                for ( FactorType c12_factor = minfactor; c12_factor <= maxfactor; c12_factor+=incfactor ) {
                    Dune::StabilizationCoefficients c ( c11_pow, c12_pow, invalid_power, invalid_power,
                                                        c11_factor, c12_factor, invalid_factor, invalid_factor );
                    coeff_vector.push_back( c );
                }
            }
        }
    }
    return coeff_vector;
}

CoeffVector getC_power_Permutations(){
        // the min andmax exponent that will be used in stabilizing terms
    // ie c11 = ( h_^minpow ) .. ( h^maxpow )
    // pow = -2 is interpreted as 0
    // in non-variation context minpow is used for c12 exp and maxpow for d12,
    //      c11 and D11 are set to zero
    int maxpow = Parameters().getParam( "maxpow", -1 );
    int minpow = Parameters().getParam( "minpow", 1 );
    double minfactor = Parameters().getParam( "minfactor", 0.0 );

    typedef Dune::StabilizationCoefficients::ValueType::first_type
        PowerType;
    typedef Dune::StabilizationCoefficients::ValueType::second_type
        FactorType;

    const PowerType invalid_power = Dune::StabilizationCoefficients::invalid_power;
    const FactorType invalid_factor = Dune::StabilizationCoefficients::invalid_factor;

    CoeffVector coeff_vector;
    for ( PowerType c11_pow = minpow; c11_pow <= maxpow; ++c11_pow ) {
            for ( PowerType c12_pow = minpow; c12_pow <= maxpow; ++c12_pow ) {
             Dune::StabilizationCoefficients c ( c11_pow, c12_pow, invalid_power, invalid_power,
                                                minfactor, minfactor, invalid_factor, invalid_factor );
            coeff_vector.push_back( c );
        }
    }
    return coeff_vector;
}<|MERGE_RESOLUTION|>--- conflicted
+++ resolved
@@ -504,20 +504,13 @@
 
     DiscreteStokesFunctionWrapperType initArgToPass( "init_", discreteStokesFunctionSpaceWrapper );
 
-<<<<<<< HEAD
-    const double alpha = Parameters().getParam( "alpha", 0.0 );
-    typedef StokesModelTraitsImp::AnalyticalForceType
-        AnalyticalForceType;
-    AnalyticalForceType analyticalForce( viscosity , discreteStokesFunctionSpaceWrapper.discreteVelocitySpace(), alpha );
-=======
      typedef StokesModelTraitsImp::AnalyticalForceType
          AnalyticalForceType;
      AnalyticalForceType analyticalForce( viscosity , discreteStokesFunctionSpaceWrapper.discreteVelocitySpace(), alpha );
->>>>>>> 22317098
-
-    typedef StokesModelTraitsImp::AnalyticalDirichletDataType
-        AnalyticalDirichletDataType;
-    AnalyticalDirichletDataType analyticalDirichletData( discreteStokesFunctionSpaceWrapper.discreteVelocitySpace() );
+
+     typedef StokesModelTraitsImp::AnalyticalDirichletDataType
+         AnalyticalDirichletDataType;
+     AnalyticalDirichletDataType analyticalDirichletData( discreteStokesFunctionSpaceWrapper.discreteVelocitySpace() );
 
     StokesModelImpType stokesModel( stabil_coeff,
                                     analyticalForce,
