--- conflicted
+++ resolved
@@ -160,12 +160,8 @@
         std::cerr << std::endl;
         return 2;
     }
-<<<<<<< HEAD
+#if HAVE_GRAPE
     if ( !strcmp( argv[1], "-d" ) || !strcmp( argv[1], "-r" ) ) {
-=======
-#if HAVE_GRAPE
-    if ( !strcmp( argv[1], "-d" ) ) {
->>>>>>> 44bdf4cd
         return display( argc, argv );
     }
 #endif
@@ -825,10 +821,5 @@
         return readParameterList( argc_, argv_ );
     }
 
-<<<<<<< HEAD
     Logger().Err() << "BLAHLABLSBN";
-}
-=======
-}
-#endif
->>>>>>> 44bdf4cd
+}