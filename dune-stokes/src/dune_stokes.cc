/**
 *  \file   dune_stokes.cc
 *
 *  \brief  brief
 **/

#ifdef HAVE_CONFIG_H
# include "config.h"
#endif

#include <iostream>
#include <dune/common/mpihelper.hh> // An initializer of MPI
#include <dune/common/exceptions.hh> // We use exceptions
#include <dune/grid/io/file/dgfparser/dgfgridtype.hh> // for the grid

#include <dune/fem/solver/oemsolver/oemsolver.hh>
#include <dune/fem/space/dgspace.hh>
#include <dune/fem/space/combinedspace.hh>
#include <dune/fem/space/dgspace/dgadaptiveleafgridpart.hh>
//#include <dune/fem/grid/gridpart.hh>
#include <dune/fem/pass/pass.hh>
#include <dune/fem/function/adaptivefunction.hh> // for AdaptiveDiscreteFunction
#include <dune/fem/misc/eoc.hh>

#include <dune/stokes/discretestokesfunctionspacewrapper.hh>
#include <dune/stokes/discretestokesmodelinterface.hh>
#include <dune/stokes/stokespass.hh>

#include "parametercontainer.hh"
#include "logging.hh"
#include "postprocessing.hh"
#include "profiler.hh"
<<<<<<< HEAD
#include "problem.hh"

=======
#include "stuff.hh"

#if ENABLE_MPI
        typedef Dune::CollectiveCommunication< MPI_Comm > CollectiveCommunication;
#else
        typedef Dune::CollectiveCommunication<double > CollectiveCommunication;
#endif

typedef std::vector< std::vector<double> > L2ErrorVector;
typedef std::vector<std::string> ErrorColumnHeaders;
const std::string errheaders[] = { "Velocity L2 Error", "Pressure L2 Error" };
const unsigned int num_errheaders = sizeof ( errheaders ) / sizeof ( errheaders[0] );

int singleRun( CollectiveCommunication mpicomm, Dune::GridPtr< GridType > gridPtr,
                L2ErrorVector& l2_errors );
>>>>>>> b915d72e

/**
 *  \brief  main function
 *
 *  \attention  attention
 *
 *  \param  argc
 *          number of arguments from command line
 *  \param  argv
 *          array of arguments from command line
 **/
int main( int argc, char** argv )
{
  try{
<<<<<<< HEAD
    //Maybe initialize Mpi
    #if ENABLE_MPI
        typedef Dune::CollectiveCommunication< MPI_Comm > CollectiveCommunication;
    #else
        typedef Dune::CollectiveCommunication<double > CollectiveCommunication;
    #endif
=======

>>>>>>> b915d72e
    Dune::MPIHelper& mpihelper = Dune::MPIHelper::instance(argc, argv);
    CollectiveCommunication mpicomm ( mpihelper.getCommunicator() );

    /* ********************************************************************** *
     * initialize all the stuff we need                                       *
     * ********************************************************************** */
<<<<<<< HEAD

    ParameterContainer& parameters = Parameters();
    if ( !( parameters.ReadCommandLine( argc, argv ) ) ) {
=======
    if ( !(  Parameters().ReadCommandLine( argc, argv ) ) ) {
>>>>>>> b915d72e
        return 1;
    }
    if ( !(  Parameters().SetUp() ) ) {
        return 2;
    }
    else {
        Parameters().SetGridDimension( GridType::dimensionworld );
        Parameters().SetPolOrder( POLORDER );
        Parameters().Print( std::cout );
    }

    Logger().Create(
        Logging::LOG_CONSOLE |
        Logging::LOG_FILE |
        Logging::LOG_ERR |
        Logging::LOG_DEBUG |
        Logging::LOG_INFO );

    L2ErrorVector l2_errors;
    ErrorColumnHeaders errorColumnHeaders ( errheaders, errheaders + num_errheaders ) ;

    Dune::GridPtr< GridType > gridPtr( Parameters().DgfFilename() );
    int err = singleRun( mpicomm, gridPtr, l2_errors );

    err += chdir( "data" );
    Dune::EocOutput eoc_output ( "eoc", "info" );
    Stuff::TexOutput texOP;
    eoc_output.printInput( *gridPtr, texOP );

    eoc_output.printTexAddError( gridPtr->size(0), l2_errors[0], errorColumnHeaders, 150, 0 );
    eoc_output.printTexEnd( 650 );

    return err;
  }
  catch (Dune::Exception &e){
    std::cerr << "Dune reported error: " << e << std::endl;
  }
  catch (...){
    std::cerr << "Unknown exception thrown!" << std::endl;
  }
}

int singleRun( CollectiveCommunication mpicomm, Dune::GridPtr< GridType > gridPtr,
                L2ErrorVector& l2_errors )
{
    Logging::LogStream& infoStream = Logger().Info();
    ParameterContainer& parameters = Parameters();

<<<<<<< HEAD
    /* ********************************************************************** *
     * initialize the grid                                                    *
     * ********************************************************************** */
    infoStream << "\ninitialising grid..." << std::endl;

=======
>>>>>>> b915d72e
    typedef Dune::LeafGridPart< GridType >
        GridPartType;
    GridPartType gridPart( *gridPtr );

<<<<<<< HEAD
    infoStream << "...done." << std::endl;
    /* ********************************************************************** *
     * initialize problem                                                     *
     * ********************************************************************** */
    infoStream << "\ninitialising problem..." << std::endl;

    typedef Dune::FunctionSpace< double, double, gridDim, gridDim >
        VelocityFunctionSpaceType;
    VelocityFunctionSpaceType velocitySpace;

    typedef Force< VelocityFunctionSpaceType >
        AnalyticalForceType;
    AnalyticalForceType analyticalForce( 0.5, velocitySpace );

    typedef DirichletData< VelocityFunctionSpaceType >
        AnalyticalDirichletDataType;
    AnalyticalDirichletDataType analyticalDirichletData( velocitySpace );
=======
    const int gridDim = GridType::dimensionworld;
    const int polOrder = POLORDER;
>>>>>>> b915d72e

    infoStream << "...done." << std::endl;
    /* ********************************************************************** *
     * initialize model (and profiler example)                                *
     * ********************************************************************** */
    infoStream << "\ninitialising model..." << std::endl;
    typedef Dune::DiscreteStokesModelDefault<
                Dune::DiscreteStokesModelDefaultTraits<
                    GridPartType,
                    AnalyticalForceType,
                    AnalyticalDirichletDataType,
                    gridDim,
                    polOrder > >
        StokesModelImpType;

    Dune::FieldVector< double, gridDim > ones( 1.0 );
    StokesModelImpType stokesModel( 1.0,
                                    ones,
                                    1.0,
                                    ones,
                                    analyticalForce,
                                    analyticalDirichletData,
                                    2.0 );

    typedef Dune::DiscreteStokesModelInterface<
                Dune::DiscreteStokesModelDefaultTraits<
                    GridPartType,
                    AnalyticalForceType,
                    AnalyticalDirichletDataType,
                    gridDim,
                    polOrder > >
        StokesModelType;

    typedef StokesModelType::DiscreteVelocityFunctionSpaceType
        DiscreteVelocityFunctionSpaceType;

    typedef StokesModelType::DiscretePressureFunctionSpaceType
        DiscretePressureFunctionSpaceType;

    typedef Dune::DiscreteStokesFunctionSpaceWrapper< Dune::DiscreteStokesFunctionSpaceWrapperTraits<
                DiscreteVelocityFunctionSpaceType,
                DiscretePressureFunctionSpaceType > >
        DiscreteStokesFunctionSpaceWrapperType;

    DiscreteStokesFunctionSpaceWrapperType discreteStokesFunctionSpaceWrapper( gridPart );

    typedef Dune::DiscreteStokesFunctionWrapper< Dune::DiscreteStokesFunctionWrapperTraits<
                DiscreteStokesFunctionSpaceWrapperType,
                StokesModelType::DiscreteVelocityFunctionType,
                StokesModelType::DiscretePressureFunctionType > >
        DiscreteStokesFunctionWrapperType;

    DiscreteStokesFunctionWrapperType discreteStokesFunctionWrapper(    "wrapped",
                                                                        discreteStokesFunctionSpaceWrapper );

    infoStream << "...done." << std::endl;
    /* ********************************************************************** *
     * initialize model (and profiler example)                                *
     * ********************************************************************** */
    infoStream << "\ninitialising passes..." << std::endl;
    profiler().Reset( 1 ); //prepare for one single run of code
    profiler().StartTiming( "Problem/Postprocessing" );

    typedef Problem< ProblemTraits< gridDim, StokesModelType::VelocityFunctionSpaceType, StokesModelType::PressureFunctionSpaceType > >
        Problemtype;
    Problemtype problem( parameters.viscosity(), velocitySpace, pressureSpace );
    //problem.testMe();


    typedef Dune::StartPass< DiscreteStokesFunctionWrapperType, -1 >
        StartPassType;
    StartPassType startPass;

    typedef Dune::StokesPass< StokesModelType, StartPassType, 0 >
        StokesPassType;
    StokesPassType stokesPass(  startPass,
                                stokesModel,
                                gridPart,
                                discreteStokesFunctionSpaceWrapper );

<<<<<<< HEAD
    stokesPass.apply( discreteStokesFunctionWrapper, discreteStokesFunctionWrapper );

    infoStream << "...done." << std::endl;

    /* ********************************************************************** *
     * Problem postprocessing (with profiler example)                                 *
     * ********************************************************************** */
    profiler().Reset( 1 ); //prepare for one single run of code
    profiler().StartTiming( "Problem/Postprocessing" );

    typedef Problem< gridDim, DiscreteStokesFunctionWrapperType >
        ProblemType;
    ProblemType problem( 0, discreteStokesFunctionWrapper );
=======
    StokesPassType::DomainType uDummy( "uDummy", velocitySpace );
    stokesPass( uDummy, uDummy );

    typedef PostProcessor<  Problemtype, GridPartType,
                            StokesModelType::DiscreteVelocityFunctionType,
                            StokesModelType::DiscretePressureFunctionType >
        PostProcessorType;

    PostProcessorType postProcessor( problem, gridPart, velocitySpace, pressureSpace );

    StokesModelType::DiscretePressureFunctionType pDummy ( "pDummy", pressureSpace );
    postProcessor.save( *gridPtr, pDummy, uDummy ); //dummy params, should be computed solutions );
    l2_errors.push_back( postProcessor.getError() );

    profiler().StopTiming( "Problem/Postprocessing" );
    profiler().Output( mpicomm, 0, uDummy.size() );

>>>>>>> b915d72e

    typedef PostProcessor< StokesPassType, ProblemType >
        PostProcessorType;
    PostProcessorType postProcessor( stokesPass, problem );
    infoStream << "...done." << std::endl;
    profiler().StopTiming( "Problem/Postprocessing" );
//    profiler().Output( mpicomm, 0, exactPressure.size() );

    return 0;
<<<<<<< HEAD
  }
  catch ( Dune::Exception &e ){
    std::cerr << "Dune reported error: " << e.what() << std::endl;
  }
  catch ( ... ){
    std::cerr << "Unknown exception thrown!" << std::endl;
  }
=======
>>>>>>> b915d72e
}<|MERGE_RESOLUTION|>--- conflicted
+++ resolved
@@ -30,10 +30,6 @@
 #include "logging.hh"
 #include "postprocessing.hh"
 #include "profiler.hh"
-<<<<<<< HEAD
-#include "problem.hh"
-
-=======
 #include "stuff.hh"
 
 #if ENABLE_MPI
@@ -49,7 +45,6 @@
 
 int singleRun( CollectiveCommunication mpicomm, Dune::GridPtr< GridType > gridPtr,
                 L2ErrorVector& l2_errors );
->>>>>>> b915d72e
 
 /**
  *  \brief  main function
@@ -64,29 +59,14 @@
 int main( int argc, char** argv )
 {
   try{
-<<<<<<< HEAD
-    //Maybe initialize Mpi
-    #if ENABLE_MPI
-        typedef Dune::CollectiveCommunication< MPI_Comm > CollectiveCommunication;
-    #else
-        typedef Dune::CollectiveCommunication<double > CollectiveCommunication;
-    #endif
-=======
-
->>>>>>> b915d72e
+
     Dune::MPIHelper& mpihelper = Dune::MPIHelper::instance(argc, argv);
     CollectiveCommunication mpicomm ( mpihelper.getCommunicator() );
 
     /* ********************************************************************** *
      * initialize all the stuff we need                                       *
      * ********************************************************************** */
-<<<<<<< HEAD
-
-    ParameterContainer& parameters = Parameters();
-    if ( !( parameters.ReadCommandLine( argc, argv ) ) ) {
-=======
     if ( !(  Parameters().ReadCommandLine( argc, argv ) ) ) {
->>>>>>> b915d72e
         return 1;
     }
     if ( !(  Parameters().SetUp() ) ) {
@@ -135,19 +115,16 @@
     Logging::LogStream& infoStream = Logger().Info();
     ParameterContainer& parameters = Parameters();
 
-<<<<<<< HEAD
     /* ********************************************************************** *
      * initialize the grid                                                    *
      * ********************************************************************** */
     infoStream << "\ninitialising grid..." << std::endl;
 
-=======
->>>>>>> b915d72e
     typedef Dune::LeafGridPart< GridType >
         GridPartType;
     GridPartType gridPart( *gridPtr );
 
-<<<<<<< HEAD
+
     infoStream << "...done." << std::endl;
     /* ********************************************************************** *
      * initialize problem                                                     *
@@ -162,13 +139,13 @@
         AnalyticalForceType;
     AnalyticalForceType analyticalForce( 0.5, velocitySpace );
 
+    const int gridDim = GridType::dimensionworld;
+    const int polOrder = POLORDER;
+
+
     typedef DirichletData< VelocityFunctionSpaceType >
         AnalyticalDirichletDataType;
     AnalyticalDirichletDataType analyticalDirichletData( velocitySpace );
-=======
-    const int gridDim = GridType::dimensionworld;
-    const int polOrder = POLORDER;
->>>>>>> b915d72e
 
     infoStream << "...done." << std::endl;
     /* ********************************************************************** *
@@ -226,16 +203,9 @@
 
     infoStream << "...done." << std::endl;
     /* ********************************************************************** *
-     * initialize model (and profiler example)                                *
+     * initialize passes                                                      *
      * ********************************************************************** */
     infoStream << "\ninitialising passes..." << std::endl;
-    profiler().Reset( 1 ); //prepare for one single run of code
-    profiler().StartTiming( "Problem/Postprocessing" );
-
-    typedef Problem< ProblemTraits< gridDim, StokesModelType::VelocityFunctionSpaceType, StokesModelType::PressureFunctionSpaceType > >
-        Problemtype;
-    Problemtype problem( parameters.viscosity(), velocitySpace, pressureSpace );
-    //problem.testMe();
 
 
     typedef Dune::StartPass< DiscreteStokesFunctionWrapperType, -1 >
@@ -249,7 +219,6 @@
                                 gridPart,
                                 discreteStokesFunctionSpaceWrapper );
 
-<<<<<<< HEAD
     stokesPass.apply( discreteStokesFunctionWrapper, discreteStokesFunctionWrapper );
 
     infoStream << "...done." << std::endl;
@@ -263,16 +232,10 @@
     typedef Problem< gridDim, DiscreteStokesFunctionWrapperType >
         ProblemType;
     ProblemType problem( 0, discreteStokesFunctionWrapper );
-=======
-    StokesPassType::DomainType uDummy( "uDummy", velocitySpace );
-    stokesPass( uDummy, uDummy );
-
-    typedef PostProcessor<  Problemtype, GridPartType,
-                            StokesModelType::DiscreteVelocityFunctionType,
-                            StokesModelType::DiscretePressureFunctionType >
+
+    typedef PostProcessor< StokesPassType, ProblemType >
         PostProcessorType;
-
-    PostProcessorType postProcessor( problem, gridPart, velocitySpace, pressureSpace );
+    PostProcessorType postProcessor( stokesPass, problem );
 
     StokesModelType::DiscretePressureFunctionType pDummy ( "pDummy", pressureSpace );
     postProcessor.save( *gridPtr, pDummy, uDummy ); //dummy params, should be computed solutions );
@@ -281,24 +244,7 @@
     profiler().StopTiming( "Problem/Postprocessing" );
     profiler().Output( mpicomm, 0, uDummy.size() );
 
->>>>>>> b915d72e
-
-    typedef PostProcessor< StokesPassType, ProblemType >
-        PostProcessorType;
-    PostProcessorType postProcessor( stokesPass, problem );
-    infoStream << "...done." << std::endl;
-    profiler().StopTiming( "Problem/Postprocessing" );
-//    profiler().Output( mpicomm, 0, exactPressure.size() );
+    infoStream << "...done." << std::endl;
 
     return 0;
-<<<<<<< HEAD
-  }
-  catch ( Dune::Exception &e ){
-    std::cerr << "Dune reported error: " << e.what() << std::endl;
-  }
-  catch ( ... ){
-    std::cerr << "Unknown exception thrown!" << std::endl;
-  }
-=======
->>>>>>> b915d72e
 }