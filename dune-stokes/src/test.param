# LOG_NONE = 1, LOG_ERR = 2, LOG_INFO = 4,LOG_DEBUG = 8,LOG_CONSOLE = 16,LOG_FILE = 32
# --> LOG_ERR | LOG_INFO | LOG_DEBUG | LOG_FILE = 46
loglevel: 46

#only prefix
logfile: dune-stokes
fem.io.datafileprefix: data_
fem.io.savestep: -1
fem.io.savecount: 1
fem.io.outputformat: 1
<<<<<<< HEAD
redEps: 1e-6
absLimit: 1e-8
solverVerbosity: 0
tau: 0.10
maxSKIterations: 500
h-factor: 1.0
f-init: 0.100
=======

#
dgf_file_2d: grid_2d.dgf
dgf_file_3d: grid_3d.dgf

#
viscosity: 1
relLimit: 1e-6
absLimit: 1e-8
solverVerbosity: 0
maxSKIterations: -500
h-factor: 1.0
quad_order: 2
>>>>>>> f99267fc
<|MERGE_RESOLUTION|>--- conflicted
+++ resolved
@@ -8,15 +8,6 @@
 fem.io.savestep: -1
 fem.io.savecount: 1
 fem.io.outputformat: 1
-<<<<<<< HEAD
-redEps: 1e-6
-absLimit: 1e-8
-solverVerbosity: 0
-tau: 0.10
-maxSKIterations: 500
-h-factor: 1.0
-f-init: 0.100
-=======
 
 #
 dgf_file_2d: grid_2d.dgf
@@ -29,5 +20,4 @@
 solverVerbosity: 0
 maxSKIterations: -500
 h-factor: 1.0
-quad_order: 2
->>>>>>> f99267fc
+quad_order: 2