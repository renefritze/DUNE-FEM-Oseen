--- conflicted
+++ resolved
@@ -133,22 +133,12 @@
     assert( ret.dim() == 1 );
     double x1 = arg[0];
     double x2 = arg[1];
-<<<<<<< HEAD
-#ifndef SIMPLE_PROBLEM
-    // some computations
-    // return
-    ret[0] = 2.0 * std::exp( x1 ) * std::sin( x2 );
-#else
-    ret[0] = x1*x2;
-=======
-
 #ifdef SIMPLE_PROBLEM
     ret[0] = x1*x2;
 #elif defined(CONSTANT_PROBLEM)
     ret[0] = 9;
 #else
     ret[0] = 2.0 * std::exp( x1 ) * std::sin( x2 );
->>>>>>> 4b2c38c3
 #endif
 }
 
