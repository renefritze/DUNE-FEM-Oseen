--- conflicted
+++ resolved
@@ -5,19 +5,20 @@
 from optparse import OptionParser
 
 ## global defines
+parser = OptionParser()
 parser.add_option("-x", "--length_x", dest="domain_length_x", default=1.,
                   help="domain_length_x", type='float')
 parser.add_option("-y", "--length_y", dest="domain_length_y", default=1.,
                   help="domain_length_y", type='float')
 parser.add_option("-r", "--size_x", dest="standard_cell_size_x", default=0.01,
                   help="standard_cell_size_x", type='float')
-parser.add_option("-s", "--size_y", dest="standard_cell_size_y", default=0.01.,
+parser.add_option("-s", "--size_y", dest="standard_cell_size_y", default=0.01,
                   help="standard_cell_size_y", type='float')
 parser.add_option("-p", "--porosity", dest="porosity", default=0.4,
                   help="porosity", type='float')
 parser.add_option("-n", "--num_points", dest="number_of_points_per_quarter", default=4,
                   help="number of points per quarter", type='int')
-parser.add_option("-p", "--prefix", dest="filename_prefix", default='homogeneous_perforated_domain_2d_porosity',
+parser.add_option("-f", "--prefix", dest="filename_prefix", default='homogeneous_perforated_domain_2d_porosity',
                   help="filename_prefix", type='string')
 (options, args) = parser.parse_args()
 
@@ -25,11 +26,7 @@
 # porosity = volume_of_fluid_part / overall_volume
 # sand: 0.36 ... 0.43
 # clay soil: 0.51 ... 0.58
-<<<<<<< HEAD
-porosity = 0.36
-=======
 porosity = options.porosity
->>>>>>> c38ff0d6
 #print 'porosity is %f' %( porosity )
 
 do_shift = False
@@ -41,21 +38,12 @@
 	shift_y = 0.0
 
 # about the domain
-<<<<<<< HEAD
-domain_length_x = 3.0
-domain_length_y = 3.0
-
-# typical size of the standard cell
-standard_cell_size_x = domain_length_x / 10.0
-standard_cell_size_y = domain_length_y / 10.0
-=======
 domain_length_x = options.domain_length_x
 domain_length_y = options.domain_length_y
 
 # typical size of the standard cell
 standard_cell_size_x = options.standard_cell_size_x
 standard_cell_size_y = options.standard_cell_size_y
->>>>>>> c38ff0d6
 standard_cell_area = standard_cell_size_x * standard_cell_size_y
 #print 'standard cell size is %f x %f, standard cell area is %f' %( standard_cell_size_x, standard_cell_size_y, standard_cell_area )
 
@@ -68,11 +56,7 @@
 #print 'there are %i x %i = %i standard cells' %( number_of_cells_x, number_of_cells_y, number_of_cells_x * number_of_cells_y )
 
 # about the files to be written
-<<<<<<< HEAD
-triangle_filename = 'homogeneous_perforated_domain_2d_porosity_%s_%.3i_holes_epsilon_%s.poly' %( str( porosity ), number_of_cells_x * number_of_cells_y, str( standard_cell_size_x * standard_cell_size_y ) )
-=======
 triangle_filename = '%s_%s_%i_holes.poly' %( options.filename_prefix, str( porosity ), number_of_cells_x * number_of_cells_y )
->>>>>>> c38ff0d6
 
 # about the ellipses
 standard_circle_radius = math.sqrt( ( 1.0 - porosity ) * standard_cell_area * ( 1.0 / math.pi ) )
@@ -83,11 +67,7 @@
 #print 'standard circle radius is %f, standard circles center is ( %f, %f )' %( standard_circle_radius, ellipse_center_x, ellipse_center_y )
 
 # about the number of points to approximate the ellipses
-<<<<<<< HEAD
-number_of_points_per_quarter = 3
-=======
 number_of_points_per_quarter = options.number_of_points_per_quarter
->>>>>>> c38ff0d6
 
 # about the boundary ids
 id_of_ellipse_faces = 2
