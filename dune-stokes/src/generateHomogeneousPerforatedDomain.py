#!/usr/bin/python
# -*- coding: utf-8 -*-

import sys
import math
import os
import time

## global defines

# about the material
# porosity = volume_of_fluid_part / overall_volume
# sand: 0.36 ... 0.43
# clay soil: 0.51 ... 0.58
porosity = 0.36
#print 'porosity is %f' %( porosity )

<<<<<<< HEAD
do_shift = True
=======
do_shift = False
>>>>>>> ae252b21
if do_shift :
	shift_x = -1.0
	shift_y = -1.0
else :
	shift_x = 0.0
	shift_y = 0.0

# about the domain
domain_length_x = 3.0
domain_length_y = 3.0

# typical size of the standard cell
<<<<<<< HEAD
standard_cell_size_x = 1.0
standard_cell_size_y = 1.0
=======
standard_cell_size_x = domain_length_x / 10.0
standard_cell_size_y = domain_length_y / 10.0
>>>>>>> ae252b21
standard_cell_area = standard_cell_size_x * standard_cell_size_y
#print 'standard cell size is %f x %f, standard cell area is %f' %( standard_cell_size_x, standard_cell_size_y, standard_cell_area )

# about the rectangles
number_of_cells_x = int( domain_length_x / standard_cell_size_x )
number_of_cells_y = int( domain_length_y / standard_cell_size_y )
computed_length_domain_x = number_of_cells_x * standard_cell_size_x
computed_length_domain_y = number_of_cells_y * standard_cell_size_y
#print 'domain size is %f x %f' %( computed_length_domain_x, computed_length_domain_y )
#print 'there are %i x %i = %i standard cells' %( number_of_cells_x, number_of_cells_y, number_of_cells_x * number_of_cells_y )

# about the files to be written
triangle_filename = 'homogeneous_perforated_domain_2d_porosity_%s_%.3i_holes_epsilon_%s.poly' %( str( porosity ), number_of_cells_x * number_of_cells_y, str( standard_cell_size_x * standard_cell_size_y ) )

# about the ellipses
standard_circle_radius = math.sqrt( ( 1.0 - porosity ) * standard_cell_area * ( 1.0 / math.pi ) )
ellipse_radius_x = standard_circle_radius
ellipse_radius_y = standard_circle_radius
ellipse_center_x = standard_cell_size_x / 2.0;
ellipse_center_y = standard_cell_size_y / 2.0;
#print 'standard circle radius is %f, standard circles center is ( %f, %f )' %( standard_circle_radius, ellipse_center_x, ellipse_center_y )

# about the number of points to approximate the ellipses
number_of_points_per_quarter = 3

# about the boundary ids
id_of_ellipse_faces = 2
id_of_bottom_rectangle_faces = 3
id_of_right_rectangle_faces = 4
id_of_top_rectangle_faces = 5
id_of_left_rectangle_faces = 6

## done with global defines


## function definitions

# calculate points on the inner circle,
# beginning bottom left
# returns list of points in 2d
def generate_ellipse( center_x, center_y, radius_x, radius_y, id, n ):
	ellipse = []
	for i in range( 0, n ) : # means i = 0, ..., n-1:
		arc = math.pi * ( ( 5.0 / 4.0 ) + ( ( 2.0 * i ) / n ) )
		sinus_arc = math.sin( arc )
		cosinus_arc = math.cos( arc )
		x1 = center_x + ( radius_x * cosinus_arc )
		x2 = center_y + ( radius_y * sinus_arc )
		point = [ x1, x2 ]
		ellipse.append( [ point, id] )
	return ellipse

# calculate points on outer rectangle
# beginning bottom left
# rather trivial
# returns list of points in 2d
# [ [ point_x, point_y ], id_of_face_starting_clockwise_at_this_point ]
def generate_rectangle( length_x, length_y, ids ) :
	rectangle = []
	rectangle.append( [ [ 0.0, 0.0 ], ids[0] ] )
	rectangle.append( [ [ length_x, 0.0 ], ids[1] ] )
	rectangle.append( [ [ length_x, length_y ], ids[2] ] )
	rectangle.append( [ [ 0.0, length_y ], ids[3] ] )
	return rectangle

# write to trianlge
def write_to_triangle( ellipsoids, outer_rectangle, holes, triangle_filename ) :
	global number_of_points
	#if ( number_of_cells_x * number_of_cells_y * number_of_points * 3 ) > 19 :
		#print '\t[ writing                                 ]'
		#print '\t[',
		#five_percent_of_file_lines = int( number_of_cells_x * number_of_cells_y * number_of_points * 3 / 20.0 )
		#five_percents_of_file = 0
		#number_of_lines_written = 0
	file = open( triangle_filename, 'w' )
	# header
	file.write( '# ########################################################################\n' )
	file.write( '# %s\n' %( triangle_filename ) )
	file.write( '# written by generateHomogeneousPerforatedDomain.py on %s\n' %( time.strftime('%Y/%m/%d %H:%M:%S') ) )
	# get the points
	total_number_of_vertices = 0
	total_number_of_faces = 0
	for ellipsoid in ellipsoids :
		total_number_of_vertices += len( ellipsoid )
		total_number_of_faces += len( ellipsoid )
	total_number_of_vertices += len( outer_rectangle )
	total_number_of_faces += len( outer_rectangle )
	file.write( '# we have \t%i vertices\n' %( total_number_of_vertices ) )
	file.write( '#\t\t%i faces\n' %( total_number_of_faces ) )
	file.write( '#\t\t%i hole(s)\n' %( len( holes ) ) )
	file.write( '# ########################################################################\n' )
	file.write( '#\n' )
	# write the vertices
	file.write( '# these are the %i vertices\n' %( total_number_of_vertices ) )
	file.write( '%i 2 0 0\n' %( total_number_of_vertices ) )
	vertex_number = 0
	# of the inner ellipsoids
	for ellipsoid in ellipsoids :
		for point_with_id_on_ellipse in ellipsoid :
			point_on_ellipse = point_with_id_on_ellipse[ 0 ]
			x = point_on_ellipse[ 0 ]
			y = point_on_ellipse[ 1 ]
			file.write( '\t%i\t%f\t%f\n' %( vertex_number, x, y ) )
			vertex_number += 1
			#if ( number_of_cells_x * number_of_cells_y * number_of_points * 3 ) > 19 :
				#if ( number_of_lines_written % five_percent_of_file_lines ) == 0 :
					#if five_percents_of_file < 20 :
						#sys.stdout.write( '=' )
						#sys.stdout.flush()
						#five_percents_of_file += 1
	# and the outer rectangle
	for point_with_id_on_rectangle in outer_rectangle :
		point_on_rectangle = point_with_id_on_rectangle[ 0 ]
		x = point_on_rectangle[ 0 ]
		y = point_on_rectangle[ 1 ]
		file.write( '\t%i\t%f\t%f\n' %( vertex_number, x, y ) )
		#if ( number_of_cells_x * number_of_cells_y * number_of_points * 3 ) > 19 :
			#if ( number_of_lines_written % five_percent_of_file_lines ) == 0 :
				#if five_percents_of_file < 20 :
					#print '=',
					#sys.stdout.flush()
					#five_percents_of_file += 1
		vertex_number += 1
	file.write( '# these were the %i vertices\n' %( total_number_of_vertices ) )
	file.write( '#\n' )
	# write the faces with boundary id
	file.write( '# these are the %i faces\n' %( total_number_of_faces ) )
	file.write( '%i 1\n' %(total_number_of_faces) )
	face_number = 0
	# of the inner ellipsoids
	number_of_ellipsoids_written = 0
	for ellipsoid in ellipsoids :
		for point_with_id_on_ellipse in ellipsoid :
			id = point_with_id_on_ellipse[ 1 ]
			file.write( '\t%i\t%i\t%i\t%i\n' %( face_number, ( face_number % len( ellipsoid ) ) + number_of_ellipsoids_written, ( ( face_number +1 ) % len( ellipsoid ) ) + number_of_ellipsoids_written, id ) )
			face_number += 1
			#if ( number_of_cells_x * number_of_cells_y * number_of_points * 3 ) > 19 :
				#if ( number_of_lines_written % five_percent_of_file_lines ) == 0 :
					#if five_percents_of_file < 20 :
						#print '=',
						#sys.stdout.flush()
						#five_percents_of_file += 1
		number_of_ellipsoids_written += len( ellipsoid )
	# of the outer rectangle
	for point_with_id_on_rectangle in outer_rectangle :
		id = point_with_id_on_rectangle[ 1 ]
		file.write( '\t%i\t%i\t%i\t%i\n' %( face_number, face_number % len( outer_rectangle ) + ( total_number_of_vertices - len( outer_rectangle ) ) , ( face_number +1 ) % len( outer_rectangle ) + ( total_number_of_vertices - len( outer_rectangle ) ), id ) )
		face_number += 1
	file.write( '# these were the %i faces\n' %( total_number_of_faces ) )
	file.write( '#\n' )
	# write the holes
	file.write( '# this are the %i holes\n' %( len( holes ) ) )
	file.write( '%i\n' %( len( holes ) ) )
	for hole in holes :
		file.write('\t0\t%f\t%f\n' %( hole[ 0 ], hole[ 1 ] ) )
		#if ( number_of_cells_x * number_of_cells_y * number_of_points * 3 ) > 19 :
			#if ( number_of_lines_written % five_percent_of_file_lines ) == 0 :
				#if five_percents_of_file < 20 :
					#print '=',
					#sys.stdout.flush()
					#five_percents_of_file += 1
	file.write( '# these were the %i holes\n' %( len( holes ) ) )
	file.write( '#\n' )
	# ending
	file.write( '# ########################################################################\n' )
	file.write( '# end of file %s\n' %( triangle_filename ) )
	file.write( '# written by generateHomogeneousPerforatedDomain.py on %s\n' %( time.strftime('%Y/%m/%d %H:%M:%S') ) )
	file.write( '# ########################################################################\n' )
	#if ( number_of_cells_x * number_of_cells_y * number_of_points * 3 ) > 19 :
		#print ']'

## done with function definitions


## main

print 'generating perforated domain with %i holes' %( number_of_cells_x * number_of_cells_y )
#if ( number_of_cells_x * number_of_cells_y ) > 19 :
	#print '\t[ generating                              ]'
	#print '\t[',
	#five_percent_of_holes = int( number_of_cells_x * number_of_cells_y / 20.0 )
	#five_percents = 0
	#number_of_holes_written = 0

# points per ellipse
number_of_points = 4 * number_of_points_per_quarter

# generate the ellipsoids
ellipsoids = [ ]
holes = [ ]
for i in range( 0, number_of_cells_x ) :
	for j in range( 0, number_of_cells_y ) :
		center_x = ( i * standard_cell_size_x ) + ellipse_center_x
		center_y = ( j * standard_cell_size_y ) + ellipse_center_y
		ellipse = generate_ellipse( center_x, center_y, ellipse_radius_x, ellipse_radius_y, id_of_ellipse_faces, number_of_points )
		ellipsoids.append( ellipse )
		hole = [ center_x, center_y ]
		holes.append( hole )
		#if ( number_of_cells_x * number_of_cells_y ) > 19 :
			#if ( number_of_holes_written % five_percent_of_holes ) == 0 :
				#if five_percents < 20 :
					##print '=',
					#sys.stdout.write( '=' )
					#sys.stdout.flush()
					#five_percents += 1

#if ( number_of_cells_x * number_of_cells_y ) > 19 :
	#print ']'
print 'epsilon_suqare is %f' %( standard_cell_area )

# generate the outer rectangle
outer_rectangle = generate_rectangle( computed_length_domain_x, computed_length_domain_y, [ id_of_bottom_rectangle_faces, id_of_right_rectangle_faces, id_of_top_rectangle_faces, id_of_left_rectangle_faces ] )

# shift if desired
if do_shift :
	for ellipsoid in ellipsoids:
		for ellipsoid_point_with_id in ellipsoid :
			ellipsoid_point = ellipsoid_point_with_id[ 0 ]
			ellipsoid_point[ 0 ] += shift_x
			ellipsoid_point[ 1 ] += shift_y
	for outer_rectangle_point_with_id in outer_rectangle :
		outer_rectangle_point = outer_rectangle_point_with_id[ 0 ]
		outer_rectangle_point[ 0 ] += shift_x
		outer_rectangle_point[ 1 ] += shift_y
	for hole in holes :
		hole[ 0 ] += shift_x
		hole[ 1 ] += shift_y

# write to triangle .poly file
print 'writing to %s' %( triangle_filename )
write_to_triangle( ellipsoids, outer_rectangle, holes, triangle_filename )

## done with main<|MERGE_RESOLUTION|>--- conflicted
+++ resolved
@@ -15,11 +15,7 @@
 porosity = 0.36
 #print 'porosity is %f' %( porosity )
 
-<<<<<<< HEAD
-do_shift = True
-=======
 do_shift = False
->>>>>>> ae252b21
 if do_shift :
 	shift_x = -1.0
 	shift_y = -1.0
@@ -32,13 +28,8 @@
 domain_length_y = 3.0
 
 # typical size of the standard cell
-<<<<<<< HEAD
-standard_cell_size_x = 1.0
-standard_cell_size_y = 1.0
-=======
 standard_cell_size_x = domain_length_x / 10.0
 standard_cell_size_y = domain_length_y / 10.0
->>>>>>> ae252b21
 standard_cell_area = standard_cell_size_x * standard_cell_size_y
 #print 'standard cell size is %f x %f, standard cell area is %f' %( standard_cell_size_x, standard_cell_size_y, standard_cell_area )
 
