/**
 *  \file   analyticaldata.hh
 *  \brief  contains classes representing analytical data
 **/

#ifndef ANALYTICALDATA_HH
#define ANALYTICALDATA_HH

#include <cmath>

#include <dune/common/fvector.hh>

/**
 *  \todo   texdoc
 **/
template < class FunctionSpaceImp >
class Force : public Dune::Function < FunctionSpaceImp , Force < FunctionSpaceImp > >
{
    public:
        typedef Force< FunctionSpaceImp >
            ThisType;
        typedef Dune::Function< FunctionSpaceImp, ThisType >
            BaseType;
        typedef typename BaseType::DomainType
            DomainType;
        typedef typename BaseType::RangeType
            RangeType;

        /**
         *  \brief  constructor
         *  \param  viscosity   viscosity \f$\mu\f$ of the fluid
         **/
        Force( const double viscosity, const FunctionSpaceImp& space, const double alpha = 0.0 )
            : BaseType ( space ),
              viscosity_( viscosity ),
              alpha_( alpha ),
              dim_( FunctionSpaceImp::dimDomain )
        {}

        /**
         *  \brief  destructor
         *  doing nothing
         **/
        ~Force()
        {}

        /**
         *  \brief  evaluates the force
         *  \param  arg
         *          point to evaluate at
         *  \param  ret
         *          value of force at given point
         **/
        inline void evaluate( const DomainType& arg, RangeType& ret ) const
        {
            if ( dim_ == 1 ) {
                assert( !"force not implemented in 1D!" );
            }
            else if ( dim_ == 2 ) {
                const double x1 = arg[0];
                const double x2 = arg[1];
#ifdef SIMPLE_PROBLEM
                ret[0] = 0.0;//arg[1];
                ret[1] = 0.0;//-1.0;//arg[0];
#elif defined(CONSTANT_PROBLEM)
                ret[0] = 0.0;//arg[1];
                ret[1] = -1.0;//arg[0];
#elif defined(ROTATE_PROBLEM)
                ret[0] = arg[1];
                ret[1] = -1.0 * arg[0];
#elif defined(MICRO_PROBLEM)
                ret[ 0 ] = 0.0;
                ret[ 1 ] = 0.0;
#elif defined(MICRO_PROBLEM_WOIDS)
                ret[ 0 ] = 0.0;
                ret[ 1 ] = 0.0;
#elif defined(GENRALIZED_STOKES_PROBLEM)
                const double tmp = ( 0.5 * M_PI ) * ( std::cos( ( 0.5 * M_PI ) * ( x1 - x2 ) ) + ( M_PI + alpha_ ) * std::cos( ( 0.5 * M_PI ) * ( x1 + x2 ) ) );
                ret[0] = tmp;
                ret[1] = -1.0 * tmp;
#else
                ret[0] = 0.0;//arg[1];
                ret[1] = 0.0;//arg[0];
#endif
            }
            else if ( dim_ == 3 ) {
//                const double x1 = arg[0];
//                const double x2 = arg[1];
//                const double x3 = arg[2];
#ifdef SIMPLE_PROBLEM
                ret[0] = 0.0;//arg[1];
                ret[1] = 0.0;//-1.0;//arg[0];
                ret[2] = 0.0;
#elif defined(CONSTANT_PROBLEM)
                ret[0] = 0.0;//arg[1];
                ret[1] = 0.0;//arg[0];
                ret[2] = -1.0;//arg[0];
#elif defined(ROTATE_PROBLEM)
                assert( !"ROTATE_PROBLEM not implemented in 3D!" );
#elif defined(MICRO_PROBLEM)
                assert( !"MICRO_PROBLEM not implemented in 3D!" );
#elif defined(MICRO_PROBLEM_WOIDS)
                assert( !"MICRO_PROBLEM_WOIDS not implemented in 3D!" );
#elif defined(GENRALIZED_STOKES_PROBLEM)
                assert( !"GENRALIZED_STOKES_PROBLEM not implemented in 3D!" );
#elif defined(AORTA_PROBLEM)
                ret[0] = 0.0;//arg[1];
                ret[1] = 0.0;//-1.0;//arg[0];
                ret[2] = 0.0;
#else
                assert( !"force not implemented in 3D!" );
#endif
            }
            else {
                assert( !"force not implemented for more then 3 dimensions!" );
            }
        }

    private:
        const double viscosity_;
        const double alpha_;
        const int dim_;
};

/**
 *  \brief  describes the dirichlet boundary data
 *
 *  \tparam DirichletTraitsImp
 *          types like functionspace, range type, etc
 *
 *  \todo   extensive docu with latex
 **/
template < class FunctionSpaceImp >
class DirichletData : public Dune::Function < FunctionSpaceImp, DirichletData < FunctionSpaceImp > >
{
    public:
        typedef DirichletData< FunctionSpaceImp >
            ThisType;
        typedef Dune::Function< FunctionSpaceImp, ThisType >
            BaseType;
        typedef typename BaseType::DomainType
            DomainType;
        typedef typename BaseType::RangeType
            RangeType;

        /**
         *  \brief  constructor
         *
         *  doing nothing besides Base init
         **/
        DirichletData( const FunctionSpaceImp& space )
            : BaseType( space ),
              dim_( FunctionSpaceImp::dimDomain )
        {}

        /**
         *  \brief  destructor
         *
         *  doing nothing
         **/
         ~DirichletData()
         {}

        void evaluate( const DomainType& arg, RangeType& ret, const int id ) const
        {
            if ( dim_ == 1 ) {
                assert( !"dirichlet data not implemented in 1D!" );
            }
            else if ( dim_ == 2 ) {
                // some computations
                const double x1 = arg[0];
                const double x2 = arg[1];
#ifdef SIMPLE_PROBLEM
                ret[0] = 1.0;
                ret[1] = 0.0;
#elif defined(CONSTANT_PROBLEM)
                ret[0] = 0.0;
                ret[1] = 0.0;
#elif defined(ROTATE_PROBLEM)
                ret[0] = 0.0;
                ret[1] = 0.0;
#elif defined(MICRO_PROBLEM)
                if ( id == 2 ) { // faces on inner hole
                    ret[ 0 ] = 0.0;
                    ret[ 1 ] = 0.0;
                }
                else if ( id == 3 ) { // bottom faces
                    ret[ 0 ] = 0.0;
                    ret[ 1 ] = 0.0;
                }
                else if ( id == 4 ) { // right faces
                    ret[ 0 ] = 1.0;
                    ret[ 1 ] = 0.0;
                }
                else if ( id == 5 ) { // top faces
                    ret[ 0 ] = 0.0;
                    ret[ 1 ] = 0.0;
                }
                else if ( id == 6 ) { // left faces
                    ret[ 0 ] = 1.0;
                    ret[ 1 ] = 0.0;
                }
#elif defined(MICRO_PROBLEM_WOIDS)
                const double x1 = arg[0];
                const double x2 = arg[1];
                if ( !( x2 > 0.0 ) ) { // bottom faces
                    ret[ 0 ] = 0.0;
                    ret[ 1 ] = 0.0;
                }
                else if ( !( x1 < 1.0 ) ) { // right faces
                    ret[ 0 ] = 1.0;
                    ret[ 1 ] = 0.0;
                }
                else if ( !( x2 < 1.0 ) ) { // top faces
                    ret[ 0 ] = 0.0;
                    ret[ 1 ] = 0.0;
                }
                else if ( !( x1 > 0.0 ) ) { // left faces
                    ret[ 0 ] = 1.0;
                    ret[ 1 ] = 0.0;
                }
                else {
                    ret[ 0 ] = 0.0;
                    ret[ 1 ] = 0.0;
                }
#elif defined(GENRALIZED_STOKES_PROBLEM)
                const double tmp = std::cos( ( 0.5 * M_PI ) * ( x1 + x2 ) );
                ret[0] = tmp;
                ret[1] = -1.0 * tmp;
#else
                double exp_of_x1 = std::exp( x1 );
                double sin_of_x2 = std::sin( x2 );
                double cos_of_x2 = std::cos( x2 );
                //return
                ret[0] = x2 * cos_of_x2;
                ret[0] += sin_of_x2;
                ret[0] *= -1.0 * exp_of_x1;
                ret[1] = exp_of_x1 * x2 * sin_of_x2;
#endif
            }
            else if ( dim_ == 3 ) {
//                double x1 = arg[0];
//                double x2 = arg[1];
//                double x3 = arg[2];
                // some computations
#ifdef SIMPLE_PROBLEM
                ret[0] = 1.0;
                ret[1] = 0.0;
                ret[2] = 0.0;
#elif defined(CONSTANT_PROBLEM)
                ret[0] = 0.0;
                ret[1] = 0.0;
                ret[2] = 0.0;
#elif defined(ROTATE_PROBLEM)
                assert( !"ROTATE_PROBLEM not implemented in 3D!" );
#elif defined(MICRO_PROBLEM)
                assert( !"MICRO_PROBLEM not implemented in 3D!" );
#elif defined(MICRO_PROBLEM_WOIDS)
                assert( !"MICRO_PROBLEM_WOIDS not implemented in 3D!" );
#elif defined(GENRALIZED_STOKES_PROBLEM)
                assert( !"GENRALIZED_STOKES_PROBLEM not implemented in 3D!" );
#elif defined(AORTA_PROBLEM)

#if defined(UGGRID)
    #error ("AORTA PROBLEM will not work with UGGRID, since it doesn't handle boundary ids properly")
#endif
                switch ( id ) {
                    case 1: {
                        ret[0] = 0.0;//arg[1];
                        ret[1] = 0.0;//-1.0;//arg[0];
                        ret[2] = 0.0;
                        return;
                    }
                    case 2: {
                        ret[0] = 1000.0;//arg[1];
                        ret[1] = 1000.0;//-1.0;//arg[0];
                        ret[2] = 1000.0;
                        return;
                    }
                    case 6:
                    case 5:
                    case 4:
                    case 3: {
                        ret[0] = 1000.0;//arg[1];
                        ret[1] = 1000.0;//-1.0;//arg[0];
                        ret[2] = 1000.0;
                        return;
                    }
                    default:
                        assert( false );
                        return;
                }
#else
                assert( !"dirichlet data not implemented in 3D!" );
#endif
            }
            else {
                assert( !"dirichlet data not implemented for more than 3 dimensions!" );
            }
        }

         /**
          * \brief  evaluates the dirichlet data
          * \param  arg
          *         point to evaluate at
          * \param  ret
          *         value of dirichlet boundary data at given point
          **/
<<<<<<< HEAD
        inline void evaluate( const DomainType& arg, RangeType& ret ) const {}
=======
        inline void evaluate( const DomainType& arg, RangeType& ret ) const { }
>>>>>>> 28e29703

    private:
        const int dim_;

};

#endif // end of analyticaldata.hh<|MERGE_RESOLUTION|>--- conflicted
+++ resolved
@@ -306,11 +306,7 @@
           * \param  ret
           *         value of dirichlet boundary data at given point
           **/
-<<<<<<< HEAD
         inline void evaluate( const DomainType& arg, RangeType& ret ) const {}
-=======
-        inline void evaluate( const DomainType& arg, RangeType& ret ) const { }
->>>>>>> 28e29703
 
     private:
         const int dim_;
