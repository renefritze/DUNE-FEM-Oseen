--- conflicted
+++ resolved
@@ -115,8 +115,6 @@
     return param;
 }
 
-<<<<<<< HEAD
-=======
 /**
  *  \brief class containing global parameters
  *
@@ -138,5 +136,4 @@
         ~ParameterContainer(){}
 };
 
->>>>>>> 97465ff7
 #endif // end of PARAMETERHANDLER.HH